#                                    __   __  __
#                                    \ \ / / / /
#                                     \ V / / /
#                                      \_/  \/
#
#                                    V E C T O R
#                            Configuration Specification
#
# ------------------------------------------------------------------------------
# Website: https://vector.dev
# Docs: https://vector.dev/docs/
# Community: https://vector.dev/community
# ------------------------------------------------------------------------------
# The file contains a full specification for the `vector.toml` configuration
# file. It follows the TOML format and includes all options, types, and
# possible values.
#
# More info on Vector's configuration can be found at:
# /docs/setup/configuration/

# ------------------------------------------------------------------------------
# Global
# ------------------------------------------------------------------------------
# Global options are relevant to Vector as a whole and apply to global behavior.

#
# General
#

# The directory used for persisting Vector state, such as on-disk buffers, file
# checkpoints, and more. Please make sure the Vector project has write
# permissions to this dir.
#
# * optional
# * no default
# * type: string
data_dir = "/var/lib/vector"

# The list of DNS servers Vector will use to resolve DNS requests. When set
# Vector will ignore the system configuration and use only the list of DNS
# servers provided. If this option is not set then Vector will attempt to use
# the system configuration.
#
# * optional
# * no default
# * type: [string]
dns_servers = ["0.0.0.0:53"]

#
# Log schema
#

[.log_schema]
  # The key used to hold the log host. See the log data model page for more info.
  #
  # * optional
  # * default: "host"
  # * type: string
  host_key = "host"
  host_key = "@host"
  host_key = "instance"
  host_key = "machine"

  # The key under which Kubernetes related fields are nested.
  #
  # * optional
  # * default: "kubernetes"
  # * type: string
  kubernetes_key = "kubernetes"
  kubernetes_key = "kube"
  kubernetes_key = "k8s"

  # The key used to hold the log message. See the log data model page for more
  # info.
  #
  # * optional
  # * default: "message"
  # * type: string
  message_key = "message"
  message_key = "@message"
  message_key = "msg"

  # The key used to represent when the log was generated. See the log data model
  # page for more info.
  #
  # * optional
  # * default: "timestamp"
  # * type: string
  timestamp_key = "timestamp"
  timestamp_key = "@timestamp"
  timestamp_key = "datetime"

# ------------------------------------------------------------------------------
# Sources
# ------------------------------------------------------------------------------
# Sources specify data sources and are responsible for ingesting data into
# Vector.

# Ingests data through the Docker foreign_modules daemon and outputs `log` events.
[sources.docker]
  # The component type. This is a required field that tells Vector which
  # component to use. The value _must_ be `#{name}`.
  #
  # * required
  # * type: string
  # * must be: "docker"
  type = "docker"

  # Setting this to `false` will disable the automatic merging of partial events.
  #
  # * optional
  # * default: true
  # * type: bool
  auto_partial_merge = true
  auto_partial_merge = false

  # A list of container IDs _or_ names to match against. Prefix matches are
  # supported, meaning you can supply just the first few characters of the
  # container ID or name. If not provided, all containers will be included.
  #
  # * optional
  # * no default
  # * type: [string]
  include_containers = ["serene_", "serene_leakey", "ad08cc418cf9"]

  # A list of image names to match against. If not provided, all images will be
  # included.
  #
  # * optional
  # * no default
  # * type: [string]
  include_images = ["httpd", "redis"]

  # A list of container object labels to match against when filtering running
  # containers. This should follow the described label's synatx in docker object
  # labels docs.
  #
  # * optional
  # * no default
  # * type: [string]
  include_labels = ["com.example.vendor=Timber Inc.", "com.example.name=Vector"]

  # The field name to be added to events that are detected to contain an
  # incomplete message (i.e. partial events). If set to `""`, no field will be
  # added to partial event. This allows to opt-out of partial event detection.
  #
  # * optional
  # * default: "_partial"
  # * type: string
  partial_event_marker_field = "_partial"

# Ingests data through one or more local files and outputs `log` events.
[sources.file]
  #
  # General
  #

  # The component type. This is a required field that tells Vector which
  # component to use. The value _must_ be `#{name}`.
  #
  # * required
  # * type: string
  # * must be: "file"
  type = "file"

  # The directory used to persist file checkpoint positions. By default, the
  # global `data_dir` option is used. Please make sure the Vector project has
  # write permissions to this dir.
  #
  # * optional
  # * no default
  # * type: string
  data_dir = "/var/lib/vector"

  # Array of file patterns to exclude. Globbing is supported.*Takes precedence
  # over the `include` option.*
  #
  # * optional
  # * no default
  # * type: [string]
  exclude = ["/var/log/nginx/*.[0-9]*.log"]

  # Delay between file discovery calls. This controls the interval at which
  # Vector searches for files.
  #
  # * optional
  # * default: 1000
  # * type: int
  # * unit: milliseconds
  glob_minimum_cooldown = 1000

  # Ignore files with a data modification date that does not exceed this age.
  #
  # * optional
  # * no default
  # * type: int
  # * unit: seconds
  ignore_older = 86400

  # Array of file patterns to include. Globbing is supported.
  #
  # * required
  # * type: [string]
  include = ["/var/log/nginx/*.log"]

  # The maximum number of a bytes a line can contain before being discarded. This
  # protects against malformed lines or tailing incorrect files.
  #
  # * optional
  # * default: 102400
  # * type: int
  # * unit: bytes
  max_line_bytes = 102400

  # For files with a stored checkpoint at startup, setting this option to `true`
  # will tell Vector to read from the beginning of the file instead of the stored
  # checkpoint.
  #
  # * optional
  # * default: false
  # * type: bool
  start_at_beginning = false
  start_at_beginning = true

  #
  # Context
  #

  # The key name added to each event with the full path of the file.
  #
  # * optional
  # * default: "file"
  # * type: string
  file_key = "file"

  # The key name added to each event representing the current host. This can also
  # be globally set via the global `host_key` option.
  #
  # * optional
  # * default: "host"
  # * type: string
  host_key = "host"

  #
  # Fingerprinting
  #

  [sources.file.fingerprinting]
    # The strategy used to uniquely identify files. This is important for
    # checkpointing when file rotation is used.
    #
    # * optional
    # * default: "checksum"
    # * type: string
    # * enum: "checksum" or "device_and_inode"
    strategy = "checksum"
    strategy = "device_and_inode"

    # The number of bytes read off the head of the file to generate a unique
    # fingerprint.
    #
    # * optional
    # * default: 256
    # * type: int
    # * unit: bytes
    # * relevant when strategy = "checksum"
    fingerprint_bytes = 256

    # The number of bytes to skip ahead (or ignore) when generating a unique
    # fingerprint. This is helpful if all files share a common header.
    #
    # * optional
    # * default: 0
    # * type: int
    # * unit: bytes
    # * relevant when strategy = "checksum"
    ignored_header_bytes = 0

  #
  # Multiline
  #

  [sources.file.multiline]
    # Start regex pattern to look for as a beginning of the message.
    #
    # * required
    # * type: string
    start_pattern = "^[^\\s]"
    start_pattern = "\\\\$"
    start_pattern = "^(INFO|ERROR) "
    start_pattern = "[^;]$"

    # Mode of operation, specifies how the `condition_pattern` is interpreted.
    #
    # * required
    # * type: string
    # * enum: "continue_through", "continue_past", "halt_before", and "halt_with"
    mode = "continue_through"
    mode = "continue_past"
    mode = "halt_before"
    mode = "halt_with"

    # Condition regex pattern to look for. Exact behavior is configured via `mode`.
    #
    # * required
    # * type: string
    condition_pattern = "^[\\s]+"
    condition_pattern = "\\\\$"
    condition_pattern = "^(INFO|ERROR) "
    condition_pattern = ";$"

    # The maximum time to wait for the continuation. Once this timeout is reached,
    # the buffered message is guaraneed to be flushed, even if incomplete.
    #
    # * required
    # * type: int
    # * unit: milliseconds
    timeout_ms = 1000
    timeout_ms = 600000

  #
  # Priority
  #

  # An approximate limit on the amount of data read from a single file at a given
  # time.
  #
  # * optional
  # * default: 2048
  # * type: int
  # * unit: bytes
  max_read_bytes = 2048

  # Instead of balancing read capacity fairly across all watched files,
  # prioritize draining the oldest files before moving on to read data from
  # younger files.
  #
  # * optional
  # * default: false
  # * type: bool
  oldest_first = false
  oldest_first = true

# Ingests data through the HTTP protocol and outputs `log` events.
[sources.http]
  #
  # General
  #

  # The component type. This is a required field that tells Vector which
  # component to use. The value _must_ be `#{name}`.
  #
  # * required
  # * type: string
  # * must be: "http"
  type = "http"

  # The address to listen for connections on
  #
  # * required
  # * type: string
  address = "0.0.0.0:80"
  address = "localhost:80"

  # The expected encoding of received data. Note that for `json` and `ndjson`
  # encodings, the fields of the JSON objects are output as separate fields.
  #
  # * optional
  # * default: "text"
  # * type: string
  # * enum: "text", "ndjson", and "json"
  encoding = "text"
  encoding = "ndjson"
  encoding = "json"

  # A list of HTTP headers to include in the log event. These will override any
  # values included in the JSON payload with conflicting names. An empty string
  # will be inserted into the log event if the corresponding HTTP header was
  # missing.
  #
  # * optional
  # * no default
  # * type: [string]
  headers = ["User-Agent", "X-My-Custom-Header"]

  #
  # TLS
  #

  [sources.http.tls]
    # Absolute path to an additional CA certificate file, in DER or PEM format
    # (X.509).
    #
    # * optional
    # * no default
    # * type: string
    ca_path = "/path/to/certificate_authority.crt"

    # Absolute path to a certificate file used to identify this server, in DER or
    # PEM format (X.509) or PKCS#12. If this is set and is not a PKCS#12 archive,
    # `key_path` must also be set. This is required if `enabled` is set to `true`.
    #
    # * optional
    # * no default
    # * type: string
    crt_path = "/path/to/host_certificate.crt"

    # Require TLS for incoming connections. If this is set, an identity certificate
    # is also required.
    #
    # * optional
    # * default: false
    # * type: bool
    enabled = false
    enabled = true

    # Pass phrase used to unlock the encrypted key file. This has no effect unless
    # `key_path` is set.
    #
    # * optional
    # * no default
    # * type: string
    key_pass = "${KEY_PASS_ENV_VAR}"
    key_pass = "PassWord1"

    # Absolute path to a certificate key file used to identify this server, in DER
    # or PEM format (PKCS#8).
    #
    # * optional
    # * no default
    # * type: string
    key_path = "/path/to/host_certificate.key"

    # If `true`, Vector will require a TLS certificate from the connecting host and
    # terminate the connection if it is not valid. If `false` (the default), Vector
    #  will not request a certificate from the client.
    #
    # * optional
    # * default: false
    # * type: bool
    verify_certificate = false
    verify_certificate = true

# Ingests data through Systemd's Journald utility and outputs `log` events.
[sources.journald]
  # The component type. This is a required field that tells Vector which
  # component to use. The value _must_ be `#{name}`.
  #
  # * required
  # * type: string
  # * must be: "journald"
  type = "journald"

  # The systemd journal is read in batches, and a checkpoint is set at the end of
  # each batch. This option limits the size of the batch.
  #
  # * optional
  # * default: 16
  # * type: int
  batch_size = 16

  # Include only entries from the current boot.
  #
  # * optional
  # * default: true
  # * type: bool
  current_boot_only = true
  current_boot_only = false

  # The directory used to persist the journal checkpoint position. By default,
  # the global `data_dir` is used. Please make sure the Vector project has write
  # permissions to this dir.
  #
  # * optional
  # * no default
  # * type: string
  data_dir = "/var/lib/vector"

  # The full path of the `journalctl` executable. If not set, Vector will search
  # the path for `journalctl`.
  #
  # * optional
  # * default: "journalctl"
  # * type: string
  journalctl_path = "/usr/local/bin/journalctl"

  # The list of units names to monitor. If empty or not present, all units are
  # accepted. Unit names lacking a `"."` will have `".service"` appended to make
  # them a valid service unit name.
  #
  # * optional
  # * default: []
  # * type: [string]
  units = ["ntpd", "sysinit.target"]

# Ingests data through Kafka and outputs `log` events.
[sources.kafka]
  #
  # General
  #

  # The component type. This is a required field that tells Vector which
  # component to use. The value _must_ be `#{name}`.
  #
  # * required
  # * type: string
  # * must be: "kafka"
  type = "kafka"

  # If offsets for consumer group do not exist, set them using this strategy.
  # librdkafka documentation for `auto.offset.reset` option for explanation.
  #
  # * optional
  # * default: "largest"
  # * type: string
  auto_offset_reset = "smallest"
  auto_offset_reset = "earliest"
  auto_offset_reset = "beginning"
  auto_offset_reset = "largest"
  auto_offset_reset = "latest"
  auto_offset_reset = "end"
  auto_offset_reset = "error"

  # A comma-separated list of host and port pairs that are the addresses of the
  # Kafka brokers in a "bootstrap" Kafka cluster that a Kafka client connects to
  # initially to bootstrap itself.
  #
  # * required
  # * type: string
  bootstrap_servers = "10.14.22.123:9092,10.14.23.332:9092"

  # Maximum time the broker may wait to fill the response.
  #
  # * optional
  # * default: 100
  # * type: int
  # * unit: milliseconds
  fetch_wait_max_ms = 50
  fetch_wait_max_ms = 100

  # The consumer group name to be used to consume events from Kafka.
  #
  # * required
  # * type: string
  group_id = "consumer-group-name"

  # The log field name to use for the topic key. If unspecified, the key would
  # not be added to the log event. If the message has null key, then this field
  # would not be added to the log event.
  #
  # * optional
  # * no default
  # * type: string
  key_field = "topic"

  # The Kafka session timeout in milliseconds.
  #
  # * optional
  # * default: 10000
  # * type: int
  # * unit: milliseconds
  session_timeout_ms = 5000
  session_timeout_ms = 10000

  # Default timeout for network requests.
  #
  # * optional
  # * default: 60000
  # * type: int
  # * unit: milliseconds
  socket_timeout_ms = 30000
  socket_timeout_ms = 60000

  # The Kafka topics names to read events from. Regex is supported if the topic
  # begins with `^`.
  #
  # * required
  # * type: [string]
  topics = ["^(prefix1|prefix2)-.+", "topic-1", "topic-2"]

  #
  # Advanced
  #

  [sources.kafka.librdkafka_options]
    # The options and their values. Accepts `string` values.
    #
    # * optional
    # * no default
    # * type: string
    "client.id" = "${ENV_VAR}"
    "fetch.error.backoff.ms" = "1000"
    "socket.send.buffer.bytes" = "100"

  #
  # TLS
  #

  [sources.kafka.tls]
    # Enable TLS during connections to the remote.
    #
    # * optional
    # * default: false
    # * type: bool
    enabled = false
    enabled = true

    # Absolute path to an additional CA certificate file, in DER or PEM format
    # (X.509).
    #
    # * optional
    # * no default
    # * type: string
    ca_path = "/path/to/certificate_authority.crt"

    # Absolute path to a certificate file used to identify this connection, in DER
    # or PEM format (X.509) or PKCS#12. If this is set and is not a PKCS#12
    # archive, `key_path` must also be set.
    #
    # * optional
    # * no default
    # * type: string
    crt_path = "/path/to/host_certificate.crt"

    # Pass phrase used to unlock the encrypted key file. This has no effect unless
    # `key_path` is set.
    #
    # * optional
    # * no default
    # * type: string
    key_pass = "${KEY_PASS_ENV_VAR}"
    key_pass = "PassWord1"

    # Absolute path to a certificate key file used to identify this connection, in
    # DER or PEM format (PKCS#8). If this is set, `crt_path` must also be set.
    #
    # * optional
    # * no default
    # * type: string
    key_path = "/path/to/host_certificate.key"

# Ingests data through the Heroku Logplex HTTP Drain protocol and outputs `log` events.
[sources.logplex]
  #
  # General
  #

  # The component type. This is a required field that tells Vector which
  # component to use. The value _must_ be `#{name}`.
  #
  # * required
  # * type: string
  # * must be: "logplex"
  type = "logplex"

  # The address to accept connections on. The address _must_ include a port.
  #
  # * required
  # * type: string
  address = "0.0.0.0:80"

  #
  # TLS
  #

  [sources.logplex.tls]
    # Absolute path to an additional CA certificate file, in DER or PEM format
    # (X.509).
    #
    # * optional
    # * no default
    # * type: string
    ca_path = "/path/to/certificate_authority.crt"

    # Absolute path to a certificate file used to identify this server, in DER or
    # PEM format (X.509) or PKCS#12. If this is set and is not a PKCS#12 archive,
    # `key_path` must also be set. This is required if `enabled` is set to `true`.
    #
    # * optional
    # * no default
    # * type: string
    crt_path = "/path/to/host_certificate.crt"

    # Require TLS for incoming connections. If this is set, an identity certificate
    # is also required.
    #
    # * optional
    # * default: false
    # * type: bool
    enabled = false
    enabled = true

    # Pass phrase used to unlock the encrypted key file. This has no effect unless
    # `key_path` is set.
    #
    # * optional
    # * no default
    # * type: string
    key_pass = "${KEY_PASS_ENV_VAR}"
    key_pass = "PassWord1"

    # Absolute path to a certificate key file used to identify this server, in DER
    # or PEM format (PKCS#8).
    #
    # * optional
    # * no default
    # * type: string
    key_path = "/path/to/host_certificate.key"

    # If `true`, Vector will require a TLS certificate from the connecting host and
    # terminate the connection if it is not valid. If `false` (the default), Vector
    #  will not request a certificate from the client.
    #
    # * optional
    # * default: false
    # * type: bool
    verify_certificate = false
    verify_certificate = true

# Ingests data through the Prometheus text exposition format and outputs `metric` events.
[sources.prometheus]
  # The component type. This is a required field that tells Vector which
  # component to use. The value _must_ be `#{name}`.
  #
  # * required
  # * type: string
  # * must be: "prometheus"
  type = "prometheus"

  # Host addresses to scrape metrics from.
  #
  # * required
  # * type: [string]
  hosts = ["http://localhost:9090"]

  # The interval between scrapes, in seconds.
  #
  # * optional
  # * default: 15
  # * type: int
  # * unit: seconds
  scrape_interval_secs = 15

# Ingests data through a socket, such as a TCP, UDP, or UDS socket and outputs `log` events.
[sources.socket]
  #
  # General
  #

  # The component type. This is a required field that tells Vector which
  # component to use. The value _must_ be `#{name}`.
  #
  # * required
  # * type: string
  # * must be: "socket"
  type = "socket"

  # The address to listen for connections on, or `systemd#N` to use the Nth
  # socket passed by systemd socket activation. If an address is used it _must_
  # include a port.
  #
  # * required
  # * type: string
  # * required when mode = "tcp" or mode = "udp"
  address = "0.0.0.0:9000"
  address = "systemd"
  address = "systemd#3"

  # The maximum bytes size of incoming messages before they are discarded.
  #
  # * optional
  # * default: 102400
  # * type: int
  # * unit: bytes
  max_length = 102400

  # The type of socket to use.
  #
  # * required
  # * type: string
  # * enum: "tcp", "udp", and "unix"
  mode = "tcp"
  mode = "udp"
  mode = "unix"

  # The unix socket path. *This should be absolute path*.
  #
  # * required
  # * type: string
  # * required when mode = "unix"
  path = "/path/to/socket"

  # The timeout before a connection is forcefully closed during shutdown.
  #
  # * optional
  # * default: 30
  # * type: int
  # * unit: seconds
  # * relevant when mode = "tcp"
  shutdown_timeout_secs = 30

  #
  # Context
  #

  # The key name added to each event representing the current host. This can also
  # be globally set via the global `host_key` option.
  #
  # * optional
  # * default: "host"
  # * type: string
  host_key = "host"

  #
  # TLS
  #

  [sources.socket.tls]
    # Absolute path to an additional CA certificate file, in DER or PEM format
    # (X.509).
    #
    # * optional
    # * no default
    # * type: string
    # * relevant when mode = "tcp"
    ca_path = "/path/to/certificate_authority.crt"

    # Absolute path to a certificate file used to identify this server, in DER or
    # PEM format (X.509) or PKCS#12. If this is set and is not a PKCS#12 archive,
    # `key_path` must also be set. This is required if `enabled` is set to `true`.
    #
    # * optional
    # * no default
    # * type: string
    # * relevant when mode = "tcp"
    crt_path = "/path/to/host_certificate.crt"

    # Require TLS for incoming connections. If this is set, an identity certificate
    # is also required.
    #
    # * optional
    # * default: false
    # * type: bool
    # * relevant when mode = "tcp"
    enabled = false
    enabled = true

    # Pass phrase used to unlock the encrypted key file. This has no effect unless
    # `key_path` is set.
    #
    # * optional
    # * no default
    # * type: string
    # * relevant when mode = "tcp"
    key_pass = "${KEY_PASS_ENV_VAR}"
    key_pass = "PassWord1"

    # Absolute path to a certificate key file used to identify this server, in DER
    # or PEM format (PKCS#8).
    #
    # * optional
    # * no default
    # * type: string
    # * relevant when mode = "tcp"
    key_path = "/path/to/host_certificate.key"

    # If `true`, Vector will require a TLS certificate from the connecting host and
    # terminate the connection if it is not valid. If `false` (the default), Vector
    #  will not request a certificate from the client.
    #
    # * optional
    # * default: false
    # * type: bool
    # * relevant when mode = "tcp"
    verify_certificate = false
    verify_certificate = true

# Ingests data through the Splunk HTTP Event Collector protocol and outputs `log` events.
[sources.splunk_hec]
  #
  # General
  #

  # The component type. This is a required field that tells Vector which
  # component to use. The value _must_ be `#{name}`.
  #
  # * required
  # * type: string
  # * must be: "splunk_hec"
  type = "splunk_hec"

  # The address to accept connections on.
  #
  # * optional
  # * default: "0.0.0.0:80"
  # * type: string
  address = "0.0.0.0:80"

  # If supplied, incoming requests must supply this token in the `Authorization`
  # header, just as a client would if it was communicating with the Splunk HEC
  # endpoint directly. If _not_ supplied, the `Authorization` header will be
  # ignored and requests will not be authenticated.
  #
  # * optional
  # * no default
  # * type: string
  token = "A94A8FE5CCB19BA61C4C08"

  #
  # TLS
  #

  [sources.splunk_hec.tls]
    # Absolute path to an additional CA certificate file, in DER or PEM format
    # (X.509).
    #
    # * optional
    # * no default
    # * type: string
    ca_path = "/path/to/certificate_authority.crt"

    # Absolute path to a certificate file used to identify this server, in DER or
    # PEM format (X.509) or PKCS#12. If this is set and is not a PKCS#12 archive,
    # `key_path` must also be set. This is required if `enabled` is set to `true`.
    #
    # * optional
    # * no default
    # * type: string
    crt_path = "/path/to/host_certificate.crt"

    # Require TLS for incoming connections. If this is set, an identity certificate
    # is also required.
    #
    # * optional
    # * default: false
    # * type: bool
    enabled = false
    enabled = true

    # Pass phrase used to unlock the encrypted key file. This has no effect unless
    # `key_path` is set.
    #
    # * optional
    # * no default
    # * type: string
    key_pass = "${KEY_PASS_ENV_VAR}"
    key_pass = "PassWord1"

    # Absolute path to a certificate key file used to identify this server, in DER
    # or PEM format (PKCS#8).
    #
    # * optional
    # * no default
    # * type: string
    key_path = "/path/to/host_certificate.key"

    # If `true`, Vector will require a TLS certificate from the connecting host and
    # terminate the connection if it is not valid. If `false` (the default), Vector
    #  will not request a certificate from the client.
    #
    # * optional
    # * default: false
    # * type: bool
    verify_certificate = false
    verify_certificate = true

# Ingests data through the StatsD UDP protocol and outputs `metric` events.
[sources.statsd]
  # The component type. This is a required field that tells Vector which
  # component to use. The value _must_ be `#{name}`.
  #
  # * required
  # * type: string
  # * must be: "statsd"
  type = "statsd"

  # UDP socket address to bind to.
  #
  # * required
  # * type: string
  address = "127.0.0.1:8126"

# Ingests data through standard input (STDIN) and outputs `log` events.
[sources.stdin]
  #
  # General
  #

  # The component type. This is a required field that tells Vector which
  # component to use. The value _must_ be `#{name}`.
  #
  # * required
  # * type: string
  # * must be: "stdin"
  type = "stdin"

  # The maxiumum bytes size of a message before it is discarded.
  #
  # * optional
  # * default: 102400
  # * type: int
  # * unit: bytes
  max_length = 102400

  #
  # Context
  #

  # The key name added to each event representing the current host. This can also
  # be globally set via the global `host_key` option.
  #
  # * optional
  # * default: "host"
  # * type: string
  host_key = "host"

# Ingests data through the Syslog protocol and outputs `log` events.
[sources.syslog]
  #
  # General
  #

  # The component type. This is a required field that tells Vector which
  # component to use. The value _must_ be `#{name}`.
  #
  # * required
  # * type: string
  # * must be: "syslog"
  type = "syslog"

  # The TCP or UDP address to listen for connections on, or "systemd#N" to use
  # the Nth socket passed by systemd socket activation.
  #
  # * required
  # * type: string
  # * required when mode = "tcp" or mode = "udp"
  address = "0.0.0.0:514"
  address = "systemd"
  address = "systemd#2"

  # The maximum bytes size of incoming messages before they are discarded.
  #
  # * optional
  # * default: 102400
  # * type: int
  # * unit: bytes
  max_length = 102400

  # The input mode.
  #
  # * required
  # * type: string
  # * enum: "tcp", "udp", and "unix"
  mode = "tcp"
  mode = "udp"
  mode = "unix"

  # The unix socket path. *This should be absolute path.*
  #
  # * required
  # * type: string
  # * required when mode = "unix"
  path = "/path/to/socket"

  #
  # Context
  #

  # The key name added to each event representing the current host. This can also
  # be globally set via the global `host_key` option.
  #
  # * optional
  # * default: "host"
  # * type: string
  host_key = "host"

  #
  # TLS
  #

  [sources.syslog.tls]
    # Absolute path to an additional CA certificate file, in DER or PEM format
    # (X.509).
    #
    # * optional
    # * no default
    # * type: string
    ca_path = "/path/to/certificate_authority.crt"

    # Absolute path to a certificate file used to identify this server, in DER or
    # PEM format (X.509) or PKCS#12. If this is set and is not a PKCS#12 archive,
    # `key_path` must also be set. This is required if `enabled` is set to `true`.
    #
    # * optional
    # * no default
    # * type: string
    crt_path = "/path/to/host_certificate.crt"

    # Require TLS for incoming connections. If this is set, an identity certificate
    # is also required.
    #
    # * optional
    # * default: false
    # * type: bool
    enabled = false
    enabled = true

    # Pass phrase used to unlock the encrypted key file. This has no effect unless
    # `key_path` is set.
    #
    # * optional
    # * no default
    # * type: string
    key_pass = "${KEY_PASS_ENV_VAR}"
    key_pass = "PassWord1"

    # Absolute path to a certificate key file used to identify this server, in DER
    # or PEM format (PKCS#8).
    #
    # * optional
    # * no default
    # * type: string
    key_path = "/path/to/host_certificate.key"

    # If `true`, Vector will require a TLS certificate from the connecting host and
    # terminate the connection if it is not valid. If `false` (the default), Vector
    #  will not request a certificate from the client.
    #
    # * optional
    # * default: false
    # * type: bool
    verify_certificate = false
    verify_certificate = true

# Ingests data through another upstream `vector` sink and outputs `log` and `metric` events.
[sources.vector]
  #
  # General
  #

  # The component type. This is a required field that tells Vector which
  # component to use. The value _must_ be `#{name}`.
  #
  # * required
  # * type: string
  # * must be: "vector"
  type = "vector"

  # The TCP address to listen for connections on, or `systemd#N to use the Nth
  # socket passed by systemd socket activation. If an address is used it _must_
  # include a port.
  #
  # * required
  # * type: string
  address = "0.0.0.0:9000"
  address = "systemd"
  address = "systemd#1"

  # The timeout before a connection is forcefully closed during shutdown.
  #
  # * optional
  # * default: 30
  # * type: int
  # * unit: seconds
  shutdown_timeout_secs = 30

  #
  # TLS
  #

  [sources.vector.tls]
    # Absolute path to an additional CA certificate file, in DER or PEM format
    # (X.509).
    #
    # * optional
    # * no default
    # * type: string
    ca_path = "/path/to/certificate_authority.crt"

    # Absolute path to a certificate file used to identify this server, in DER or
    # PEM format (X.509) or PKCS#12. If this is set and is not a PKCS#12 archive,
    # `key_path` must also be set. This is required if `enabled` is set to `true`.
    #
    # * optional
    # * no default
    # * type: string
    crt_path = "/path/to/host_certificate.crt"

    # Require TLS for incoming connections. If this is set, an identity certificate
    # is also required.
    #
    # * optional
    # * default: false
    # * type: bool
    enabled = false
    enabled = true

    # Pass phrase used to unlock the encrypted key file. This has no effect unless
    # `key_path` is set.
    #
    # * optional
    # * no default
    # * type: string
    key_pass = "${KEY_PASS_ENV_VAR}"
    key_pass = "PassWord1"

    # Absolute path to a certificate key file used to identify this server, in DER
    # or PEM format (PKCS#8).
    #
    # * optional
    # * no default
    # * type: string
    key_path = "/path/to/host_certificate.key"

    # If `true`, Vector will require a TLS certificate from the connecting host and
    # terminate the connection if it is not valid. If `false` (the default), Vector
    #  will not request a certificate from the client.
    #
    # * optional
    # * default: false
    # * type: bool
    verify_certificate = false
    verify_certificate = true


# ------------------------------------------------------------------------------
# Transforms
# ------------------------------------------------------------------------------
# Transforms parse, structure, and enrich events.

# Accepts and outputs `log` events allowing you to add one or more log fields.
[transforms.add_fields]
  #
  # General
  #

  # The component type. This is a required field that tells Vector which
  # component to use. The value _must_ be `#{name}`.
  #
  # * required
  # * type: string
  # * must be: "add_fields"
  type = "add_fields"

  # A list of upstream source or transform IDs. See configuration for more info.
  #
  # * required
  # * type: [string]
  inputs = ["my-source-id"]

  #
  # Fields
  #

  [transforms.add_fields.fields]
    # The name of the field to add. Accepts all supported types. Use `.` for adding
    # nested fields.
    #
    # * required
    # * type: *
    string_field = "string value"
    env_var_field = "${ENV_VAR}"
    templated_field = "{{ my_other_field }}"
    int_field = 1
    float_field = 1.2
    bool_field = true
    timestamp_field = 1979-05-27T00:32:00Z
    parent = {child_field = "child_value"}
    list_field = ["first", "second", "third"]

# Accepts and outputs `metric` events allowing you to add one or more metric tags.
[transforms.add_tags]
  #
  # General
  #

  # The component type. This is a required field that tells Vector which
  # component to use. The value _must_ be `#{name}`.
  #
  # * required
  # * type: string
  # * must be: "add_tags"
  type = "add_tags"

  # A list of upstream source or transform IDs. See configuration for more info.
  #
  # * required
  # * type: [string]
  inputs = ["my-source-id"]

  #
  # Tags
  #

  [transforms.add_tags.tags]
    # The name of the tag to add. Due to the nature of metric tags, the value must
    # be a string.
    #
    # * required
    # * type: string
    static_tag = "my value"
    env_tag = "${ENV_VAR}"

# Accepts and outputs `log` events allowing you to strips ANSI escape sequences from the specified field.
[transforms.ansi_stripper]
  # The component type. This is a required field that tells Vector which
  # component to use. The value _must_ be `#{name}`.
  #
  # * required
  # * type: string
  # * must be: "ansi_stripper"
  type = "ansi_stripper"

  # A list of upstream source or transform IDs. See configuration for more info.
  #
  # * required
  # * type: [string]
  inputs = ["my-source-id"]

  # The target field to strip ANSI escape sequences from.
  #
  # * optional
  # * default: "message"
  # * type: string
  field = "message"
  field = "parent.child"
  field = "array[0]"

# Accepts and outputs `log` events allowing you to enrich logs with AWS EC2 instance metadata.
[transforms.aws_ec2_metadata]
  # The component type. This is a required field that tells Vector which
  # component to use. The value _must_ be `#{name}`.
  #
  # * required
  # * type: string
  # * must be: "aws_ec2_metadata"
  type = "aws_ec2_metadata"

  # A list of upstream source or transform IDs. See configuration for more info.
  #
  # * required
  # * type: [string]
  inputs = ["my-source-id"]

  # A list of fields to include in each event.
  #
  # * optional
  # * default: ["instance-id", "local-hostname", "local-ipv4", "public-hostname", "public-ipv4", "ami-id", "availability-zone", "vpc-id", "subnet-id", "region"]
  # * type: [string]
  fields = ["instance-id", "local-hostname", "local-ipv4", "public-hostname", "public-ipv4", "ami-id", "availability-zone", "vpc-id", "subnet-id", "region"]

  # Override the default EC2 Metadata host.
  #
  # * optional
  # * default: "http://169.254.169.254"
  # * type: string
  host = "http://169.254.169.254"

  # Prepend a namespace to each field's key.
  #
  # * optional
  # * default: ""
  # * type: string
  namespace = ""

  # The interval in seconds at which the EC2 Metadata api will be called.
  #
  # * optional
  # * default: 10
  # * type: int
  refresh_interval_secs = 10

# Accepts and outputs `log` events allowing you to coerce log fields into fixed types.
[transforms.coercer]
  #
  # General
  #

  # The component type. This is a required field that tells Vector which
  # component to use. The value _must_ be `#{name}`.
  #
  # * required
  # * type: string
  # * must be: "coercer"
  type = "coercer"

  # A list of upstream source or transform IDs. See configuration for more info.
  #
  # * required
  # * type: [string]
  inputs = ["my-source-id"]

  # Set to `true` to drop all fields that are not specified in the `types` table.
  # Make sure both `message` and `timestamp` are specified in the `types` table
  # as their absense will cause the original message data to be dropped along
  # with other extraneous fields.
  #
  # * optional
  # * default: false
  # * type: bool
  drop_unspecified = false
  drop_unspecified = true

  #
  # Types
  #

  [transforms.coercer.types]
    # A definition of log field type conversions. They key is the log field name
    # and the value is the type. `strptime` specifiers are supported for the
    # `timestamp` type.
    #
    # * optional
    # * no default
    # * type: string
    # * enum: "bool", "float", "int", "string", and "timestamp"
    status = "int"
    duration = "float"
    success = "bool"
    timestamp = "timestamp|%F"
    timestamp = "timestamp|%a %b %e %T %Y"
    parent = {child = "int"}

# Accepts and outputs `log` events allowing you to concat (substrings) of other fields to a new one.
[transforms.concat]
  # The component type. This is a required field that tells Vector which
  # component to use. The value _must_ be `#{name}`.
  #
  # * required
  # * type: string
  # * must be: "concat"
  type = "concat"

  # A list of upstream source or transform IDs. See configuration for more info.
  #
  # * required
  # * type: [string]
  inputs = ["my-source-id"]

  # A list of substring definitons in the format of source_field[start..end]. For
  # both start and end negative values are counted from the end of the string.
  #
  # * required
  # * type: [string]
  items = ["first[..3]", "second[-5..]", "third[3..6]"]

  # The string that is used to join all items.
  #
  # * optional
  # * default: " "
  # * type: string
  joiner = " "
  joiner = ","
  joiner = "_"
  joiner = "+"

  # The name for the new label.
  #
  # * required
  # * type: string
  target = "root_field_name"
  target = "parent.child"
  target = "array[0]"

# Accepts and outputs `log` events allowing you to prevent duplicate Events from being outputted by using an LRU cache.
[transforms.dedupe]
  #
  # General
  #

  # The component type. This is a required field that tells Vector which
  # component to use. The value _must_ be `#{name}`.
  #
  # * required
  # * type: string
  # * must be: "dedupe"
  type = "dedupe"

  # A list of upstream source or transform IDs. See configuration for more info.
  #
  # * required
  # * type: [string]
  inputs = ["my-source-id"]

  #
  # Cache
  #

  [transforms.dedupe.cache]
    # The number of recent Events to cache and compare new incoming Events against.
    #
    # * optional
    # * default: 5000
    # * type: int
    num_events = 5000

  #
  # Fields
  #

  [transforms.dedupe.fields]
    # The field names to ignore when deciding if an Event is a duplicate.
    # Incompatible with the `fields.match` option.
    #
    # * optional
    # * no default
    # * type: [string]
    ignore = ["field1", "parent.child_field"]

    # The field names considered when deciding if an Event is a duplicate. This can
    # also be globally set via the global `log_schema` options.Incompatible with
    # the `fields.ignore` option.
    #
    # * optional
    # * default: ["timestamp", "host", "message"]
    # * type: [string]
    match = ["field1", "parent.child_field"]

# Accepts and outputs `log` events allowing you to select events based on a set of logical conditions.
[transforms.filter]
  #
  # General
  #

  # The component type. This is a required field that tells Vector which
  # component to use. The value _must_ be `#{name}`.
  #
  # * required
  # * type: string
  # * must be: "filter"
  type = "filter"

  # A list of upstream source or transform IDs. See configuration for more info.
  #
  # * required
  # * type: [string]
  inputs = ["my-source-id"]

  #
  # Condition
  #

  [transforms.filter.condition]
    # The type of the condition to execute.
    #
    # * optional
    # * default: "check_fields"
    # * type: string
    # * enum: "check_fields", "is_log", and "is_metric"
    type = "check_fields"
    type = "is_log"
    type = "is_metric"

    # Check whether a fields contents exactly matches the value specified.
    #
    # * optional
    # * no default
    # * type: string
    # * relevant when type = "check_fields"
    "message.eq" = "this is the content to match against"

    # Check whether a field exists or does not exist, depending on the provided
    # value being `true` or `false` respectively.
    #
    # * optional
    # * no default
    # * type: bool
    # * relevant when type = "check_fields"
    "host.exists" = true

    # Check whether a fields contents does not match the value specified.
    #
    # * optional
    # * no default
    # * type: string
    # * relevant when type = "check_fields"
    "method.neq" = "POST"

    # Checks whether a string field contains a string argument.
    #
    # * optional
    # * no default
    # * type: string
    # * relevant when type = "check_fields"
    "message.contains" = "foo"

    # Checks whether a string field ends with a string argument.
    #
    # * optional
    # * no default
    # * type: string
    # * relevant when type = "check_fields"
    "environment.ends_with" = "-staging"

    # Checks whether a string field matches a regular expression. Vector uses the
    # documented Rust Regex syntax. Note that this condition is considerably more
    # expensive than a regular string match (such as `starts_with` or `contains`)
    # so the use of those conditions are preferred where possible.
    #
    # * optional
    # * no default
    # * type: string
    # * relevant when type = "check_fields"
    "message.regex" = " (any|of|these|five|words) "

    # Checks whether a string field starts with a string argument.
    #
    # * optional
    # * no default
    # * type: string
    # * relevant when type = "check_fields"
    "environment.starts_with" = "staging-"

# Accepts and outputs `log` events allowing you to enrich events with geolocation data from the MaxMind GeoIP2 and GeoLite2 city databases.
[transforms.geoip]
  # The component type. This is a required field that tells Vector which
  # component to use. The value _must_ be `#{name}`.
  #
  # * required
  # * type: string
  # * must be: "geoip"
  type = "geoip"

  # A list of upstream source or transform IDs. See configuration for more info.
  #
  # * required
  # * type: [string]
  inputs = ["my-source-id"]

  # Path to the MaxMind GeoIP2 or GeoLite2 binary city database file
  # (`GeoLite2-City.mmdb`). Other databases, such as the the country database are
  # not supported.
  #
  # * required
  # * type: string
  database = "/path/to/GeoLite2-City.mmdb"

  # The field name that contains the IP address. This field should contain a
  # valid IPv4 or IPv6 address.
  #
  # * required
  # * type: string
  source = "ip_address"
  source = "x-forwarded-for"
  source = "parent.child"
  source = "array[0]"

  # The default field to insert the resulting GeoIP data into. See output for
  # more info.
  #
  # * optional
  # * default: "geoip"
  # * type: string
  target = "geoip"
  target = "parent.child"

# Accepts and outputs `log` events allowing you to parse a log field value with Grok.
[transforms.grok_parser]
  #
  # General
  #

  # The component type. This is a required field that tells Vector which
  # component to use. The value _must_ be `#{name}`.
  #
  # * required
  # * type: string
  # * must be: "grok_parser"
  type = "grok_parser"

  # A list of upstream source or transform IDs. See configuration for more info.
  #
  # * required
  # * type: [string]
  inputs = ["my-source-id"]

  # If `true` will drop the specified `field` after parsing.
  #
  # * optional
  # * default: true
  # * type: bool
  drop_field = true
  drop_field = false

  # The log field to execute the `pattern` against. Must be a `string` value.
  #
  # * optional
  # * default: "message"
  # * type: string
  field = "message"
  field = "parent.child"
  field = "array[0]"

  # The Grok pattern
  #
  # * required
  # * type: string
  pattern = "%{TIMESTAMP_ISO8601:timestamp} %{LOGLEVEL:level} %{GREEDYDATA:message}"

  #
  # Types
  #

  [transforms.grok_parser.types]
    # A definition of log field type conversions. They key is the log field name
    # and the value is the type. `strptime` specifiers are supported for the
    # `timestamp` type.
    #
    # * optional
    # * no default
    # * type: string
    # * enum: "bool", "float", "int", "string", and "timestamp"
    status = "int"
    duration = "float"
    success = "bool"
    timestamp = "timestamp|%F"
    timestamp = "timestamp|%a %b %e %T %Y"
    parent = {child = "int"}

# Accepts and outputs `log` events allowing you to parse a log field value as JSON.
[transforms.json_parser]
  # The component type. This is a required field that tells Vector which
  # component to use. The value _must_ be `#{name}`.
  #
  # * required
  # * type: string
  # * must be: "json_parser"
  type = "json_parser"

  # A list of upstream source or transform IDs. See configuration for more info.
  #
  # * required
  # * type: [string]
  inputs = ["my-source-id"]

  # If the specified `field` should be dropped (removed) after parsing. If
  # parsing fails, the field will not be removed, irrespective of this setting.
  #
  # * optional
  # * default: true
  # * type: bool
  drop_field = true
  drop_field = false

  # If `true` events with invalid JSON will be dropped, otherwise the event will
  # be kept and passed through.
  #
  # * required
  # * type: bool
  drop_invalid = true

  # The log field to decode as JSON. Must be a `string` value type.
  #
  # * optional
  # * default: "message"
  # * type: string
  field = "message"
  field = "parent.child"
  field = "array[0]"

  # If `target_field` is set and the log contains a field of the same name as the
  # target, it will only be overwritten if this is set to `true`.
  #
  # * optional
  # * default: false
  # * type: bool
  overwrite_target = false
  overwrite_target = true

  # If this setting is present, the parsed JSON will be inserted into the log as
  # a sub-object with this name. If a field with the same name already exists,
  # the parser will fail and produce an error.
  #
  # * optional
  # * no default
  # * type: string
  target_field = "root_field"
  target_field = "parent.child"

# Accepts and outputs `log` events allowing you to enrich Kubernetes logs with Pod metadata.
[transforms.kubernetes_pod_metadata]
  # The component type. This is a required field that tells Vector which
  # component to use. The value _must_ be `#{name}`.
  #
  # * required
  # * type: string
  # * must be: "kubernetes_pod_metadata"
  type = "kubernetes_pod_metadata"

  # A list of upstream source or transform IDs. See configuration for more info.
  #
  # * required
  # * type: [string]
  inputs = ["my-source-id"]

  # How many seconds will the metadata be available after its Pod has been
  # deleted.
  #
  # * optional
  # * default: 3600
  # * type: int
  # * unit: seconds
  cache_ttl = 3600

  # A list of fields to include in each event. By default, these fields are
  # placed under the global `kubernetes_key` option. See Nesting for more info.
  #
  # * optional
  # * default: ["name", "namespace", "labels", "annotations", "node_name"]
  # * type: [string]
  fields = ["name", "namespace", "labels", "annotations", "node_name"]

  # In the case of Kubernetes API communication failures Vector will indefinitely
  # retry with an exponenetial backoff. This option defines that maximum backoff
  # allowed.
  #
  # * optional
  # * default: 1
  # * type: int
  max_retry_timeout = 1

  # The name of the node whose Pod's log should be enriched. This field defaults
  # to the `VECTOR_NODE_NAME` env var. If you're using the provided daemon set
  # then this environment variable is set for you. Setting this to a static value
  # will take priority over `VECTOR_NODE_NAME`.
  #
  # * optional
  # * default: "${VECTOR_NODE_NAME}"
  # * type: string
  node_name = "${VECTOR_NODE_NAME}"
  node_name = "minikube"

  # Field containg Pod UID to which log belongs.
  #
  # * optional
  # * default: "object_uid"
  # * type: string
  pod_uid = "object_uid"

# Accepts `log` events but outputs `metric` events allowing you to convert logs into one or more metrics.
[transforms.log_to_metric]
  #
  # General
  #

  # The component type. This is a required field that tells Vector which
  # component to use. The value _must_ be `#{name}`.
  #
  # * required
  # * type: string
  # * must be: "log_to_metric"
  type = "log_to_metric"

  # A list of upstream source or transform IDs. See configuration for more info.
  #
  # * required
  # * type: [string]
  inputs = ["my-source-id"]

  #
  # Metrics
  #

  [[transforms.log_to_metric.metrics]]

    # The log field to use as the metric.
    #
    # * required
    # * type: string
    field = "duration"
    field = "parent.child"

    # If `true` the metric will be incremented by the `field` value. If `false` the
    # metric will be incremented by 1 regardless of the `field` value.
    #
    # * optional
    # * default: false
    # * type: bool
    # * relevant when type = "counter"
    increment_by_value = false
    increment_by_value = true

    # The name of the metric. Defaults to `<field>_total` for `counter` and
    # `<field>` for `gauge`.
    #
    # * required
    # * type: string
    name = "duration_total"

    # The metric type.
    #
    # * required
    # * type: string
    # * enum: "counter", "gauge", "histogram", and "set"
    type = "counter"
    type = "gauge"
    type = "histogram"
    type = "set"


    [transforms.log_to_metric.metrics.tags]
      # Key/value pairs representing metric tags. Environment variables and field
      # interpolation is allowed.
      #
      # * required
      # * type: string
      host = "${HOSTNAME}"
      region = "us-east-1"
      status = "{{status}}"

# Accepts and outputs `log` events allowing you to extract data from a logfmt-formatted log field.
[transforms.logfmt_parser]
  #
  # General
  #

  # The component type. This is a required field that tells Vector which
  # component to use. The value _must_ be `#{name}`.
  #
  # * required
  # * type: string
  # * must be: "logfmt_parser"
  type = "logfmt_parser"

  # A list of upstream source or transform IDs. See configuration for more info.
  #
  # * required
  # * type: [string]
  inputs = ["my-source-id"]

  # If the specified `field` should be dropped (removed) after parsing.
  #
  # * optional
  # * default: true
  # * type: bool
  drop_field = true
  drop_field = false

  # The log field to parse.
  #
  # * optional
  # * default: "message"
  # * type: string
  field = "message"
  field = "parent.child"
  field = "array[0]"

  #
  # Types
  #

  [transforms.logfmt_parser.types]
    # A definition of log field type conversions. They key is the log field name
    # and the value is the type. `strptime` specifiers are supported for the
    # `timestamp` type.
    #
    # * optional
    # * no default
    # * type: string
    # * enum: "bool", "float", "int", "string", and "timestamp"
    status = "int"
    duration = "float"
    success = "bool"
    timestamp = "timestamp|%F"
    timestamp = "timestamp|%a %b %e %T %Y"
    parent = {child = "int"}

<<<<<<< HEAD
# Accepts and outputs `log` events allowing you to transform events with a full embedded Lua foreign_modules.
=======
# Accepts and outputs `log` and `metric` events allowing you to transform events with a full embedded Lua engine.
>>>>>>> 0d0a8fab
[transforms.lua]
  #
  # General
  #

  # The component type. This is a required field that tells Vector which
  # component to use. The value _must_ be `#{name}`.
  #
  # * required
  # * type: string
  # * must be: "lua"
  type = "lua"

  # A list of upstream source or transform IDs. See configuration for more info.
  #
  # * required
  # * type: [string]
  inputs = ["my-source-id"]

  # Transform API version. Specifying this version ensures that Vector does not
  # break backward compatibility.
  #
  # * required
  # * type: string
  # * must be: "2"
  version = "2"

  # A list of directories search when loading a Lua file via the `require`
  # function.
  #
  # * optional
  # * no default
  # * type: [string]
  search_dirs = ["/etc/vector/lua"]

  #
  # Hooks
  #

  [transforms.lua.hooks]
    # A function which is called when the first event comes, before calling
    # `hooks.process`
    #
    # * optional
    # * no default
    # * type: string
    init = """
  function (emit)
    count = 0 -- initialize state by setting a global variable
  end
  """
    init = "init"

    # A function which is called for each incoming event. It can produce new events
    # using `emit` function.
    #
    # * required
    # * type: string
    process = """
  function (event, emit)
    event.log.field = "value" -- set value of a field
    event.log.another_field = nil -- remove field
    event.log.first, event.log.second = nil, event.log.first -- rename field

    -- Very important! Emit the processed event.
    emit(event)
  end
  """
    process = """
  function (event, emit)
    count = count + 1 -- increment the counter and exit
  end
  """
    process = "process"

    # A function which is called when Vector is stopped. It can produce new events
    # using `emit` function.
    #
    # * optional
    # * no default
    # * type: string
    shutdown = """
  function (emit)
    emit {
      metric = {
        name = "event_counter",
        kind = "incremental",
        timestamp = os.date("!*t"),
        counter = {
          value = counter
        }
      }
    }
  end
  """
    shutdown = "shutdown"

  #
  # Timers
  #

  [[transforms.lua.timers]]
    # Defines a handler function which is executed periodially at
    # `interval_seconds`. It can produce new events using `emit` function.
    #
    # * required
    # * type: string
    handler = """
  function (emit)
    emit {
      metric = {
        name = "event_counter",
        kind = "incremental",
        timestamp = os.date("!*t"),
        counter = {
          value = counter
        }
      }
    }
    counter = 0
  end
  """
    handler = "timer_handler"

    # Defines the interval at which the timer handler would be executed.
    #
    # * required
    # * type: integer
    # * unit: seconds
    interval_seconds = 1
    interval_seconds = 10
    interval_seconds = 30

  #
  # Source Code
  #

  # The source which is evaluated when the transform is created.
  #
  # * optional
  # * no default
  # * type: string
  source = """
-- external file with hooks and timers defined
require('custom_module')
"""

# Accepts and outputs `log` events allowing you to merge partial log events into a single event.
[transforms.merge]
  # The component type. This is a required field that tells Vector which
  # component to use. The value _must_ be `#{name}`.
  #
  # * required
  # * type: string
  # * must be: "merge"
  type = "merge"

  # A list of upstream source or transform IDs. See configuration for more info.
  #
  # * required
  # * type: [string]
  inputs = ["my-source-id"]

  # Fields to merge. The values of these fields will be merged into the first
  # partial event. Fields not specified here will be ignored. Merging process
  # takes the first partial event and the base, then it merges in the fields from
  # each successive partial event, until a non-partial event arrives. Finally,
  # the non-partial event fields are merged in, producing the resulting merged
  # event.
  #
  # * optional
  # * default: ["message"]
  # * type: [string]
  merge_fields = ["message"]
  merge_fields = ["message", "parent.child"]

  # The field that indicates that the event is partial. A consequent stream of
  # partial events along with the first non-partial event will be merged together.
  #
  # * optional
  # * default: "_partial"
  # * type: string
  partial_event_marker_field = "_partial"
  partial_event_marker_field = "parent.child"

  # An ordered list of fields to distinguish streams by. Each stream has a
  # separate partial event merging state. Should be used to prevent events from
  # unrelated sources from mixing together, as this affects partial event
  # processing.
  #
  # * optional
  # * default: []
  # * type: [string]
  stream_discriminant_fields = ["host"]
  stream_discriminant_fields = ["host", "parent.child"]

# Accepts and outputs `log` events allowing you to parse a log field's value with a Regular Expression.
[transforms.regex_parser]
  #
  # General
  #

  # The component type. This is a required field that tells Vector which
  # component to use. The value _must_ be `#{name}`.
  #
  # * required
  # * type: string
  # * must be: "regex_parser"
  type = "regex_parser"

  # A list of upstream source or transform IDs. See configuration for more info.
  #
  # * required
  # * type: [string]
  inputs = ["my-source-id"]

  # If the specified `field` should be dropped (removed) after parsing.
  #
  # * optional
  # * default: true
  # * type: bool
  drop_field = true
  drop_field = false

  # The log field to parse.
  #
  # * optional
  # * default: "message"
  # * type: string
  field = "message"
  field = "parent.child"

  # If `target_field` is set and the log contains a field of the same name as the
  # target, it will only be overwritten if this is set to `true`.
  #
  # * optional
  # * default: true
  # * type: bool
  overwrite_target = true
  overwrite_target = false

  # The Regular Expression to apply. Do not include the leading or trailing `/`.
  #
  # * required
  # * type: string
  regex = "^(?P<timestamp>[\\w\\-:\\+]+) (?P<level>\\w+) (?P<message>.*)$"

  # If this setting is present, the parsed fields will be inserted into the log
  # as a sub-object with this name. If a field with the same name already exists,
  # the parser will fail and produce an error.
  #
  # * optional
  # * no default
  # * type: string
  target_field = "root_field"
  target_field = "parent.child"

  #
  # Types
  #

  [transforms.regex_parser.types]
    # A definition of log field type conversions. They key is the log field name
    # and the value is the type. `strptime` specifiers are supported for the
    # `timestamp` type.
    #
    # * optional
    # * no default
    # * type: string
    # * enum: "bool", "float", "int", "string", and "timestamp"
    status = "int"
    duration = "float"
    success = "bool"
    timestamp = "timestamp|%F"
    timestamp = "timestamp|%a %b %e %T %Y"
    parent = {child = "int"}

# Accepts and outputs `log` events allowing you to remove one or more log fields.
[transforms.remove_fields]
  # The component type. This is a required field that tells Vector which
  # component to use. The value _must_ be `#{name}`.
  #
  # * required
  # * type: string
  # * must be: "remove_fields"
  type = "remove_fields"

  # A list of upstream source or transform IDs. See configuration for more info.
  #
  # * required
  # * type: [string]
  inputs = ["my-source-id"]

  # If set to `true`, after removing fields, remove any parent objects that are
  # now empty.
  #
  # * optional
  # * default: false
  # * type: bool
  drop_empty = false
  drop_empty = true

  # The log field names to drop.
  #
  # * required
  # * type: [string]
  fields = ["field1", "field2", "parent.child"]

# Accepts and outputs `metric` events allowing you to remove one or more metric tags.
[transforms.remove_tags]
  # The component type. This is a required field that tells Vector which
  # component to use. The value _must_ be `#{name}`.
  #
  # * required
  # * type: string
  # * must be: "remove_tags"
  type = "remove_tags"

  # A list of upstream source or transform IDs. See configuration for more info.
  #
  # * required
  # * type: [string]
  inputs = ["my-source-id"]

  # The tag names to drop.
  #
  # * required
  # * type: [string]
  tags = ["tag1", "tag2"]

# Accepts and outputs `log` events allowing you to rename one or more log fields.
[transforms.rename_fields]
  #
  # General
  #

  # The component type. This is a required field that tells Vector which
  # component to use. The value _must_ be `#{name}`.
  #
  # * required
  # * type: string
  # * must be: "rename_fields"
  type = "rename_fields"

  # A list of upstream source or transform IDs. See configuration for more info.
  #
  # * required
  # * type: [string]
  inputs = ["my-source-id"]

  # If set to `true`, after renaming fields, remove any parent objects of the old
  # field that are now empty.
  #
  # * optional
  # * default: false
  # * type: bool
  drop_empty = false
  drop_empty = true

  #
  # Fields
  #

  [transforms.rename_fields.fields]
    # Old-key/New-key pair reprsenting the key to be moved.
    #
    # * required
    # * type: *
    old_field_name = "new_field_name"
    parent = {old_child_name = "parent.new_child_name"}

# Accepts and outputs `log` events allowing you to sample events with a configurable rate.
[transforms.sampler]
  # The component type. This is a required field that tells Vector which
  # component to use. The value _must_ be `#{name}`.
  #
  # * required
  # * type: string
  # * must be: "sampler"
  type = "sampler"

  # A list of upstream source or transform IDs. See configuration for more info.
  #
  # * required
  # * type: [string]
  inputs = ["my-source-id"]

  # The name of the log field to use to determine if the event should be passed.
  # This defaults to the global `message_key` option.
  #
  # * optional
  # * no default
  # * type: string
  key_field = "message"

  # A list of regular expression patterns to exclude events from sampling. If an
  # event's key field (see `key_field`) matches _any_ of these patterns it will
  # _not_ be sampled.
  #
  # * optional
  # * no default
  # * type: [string]
  pass_list = ["[error]", "field2"]

  # The rate at which events will be forwarded, expressed as 1/N. For example,
  # `rate = 10` means 1 out of every 10 events will be forwarded and the rest
  # will be dropped.
  #
  # * required
  # * type: int
  rate = 10

# Accepts and outputs `log` events allowing you to split a field's value on a _literal_ separator and zip the tokens into ordered field names.
[transforms.split]
  #
  # General
  #

  # The component type. This is a required field that tells Vector which
  # component to use. The value _must_ be `#{name}`.
  #
  # * required
  # * type: string
  # * must be: "split"
  type = "split"

  # A list of upstream source or transform IDs. See configuration for more info.
  #
  # * required
  # * type: [string]
  inputs = ["my-source-id"]

  # If `true` the `field` will be dropped after parsing.
  #
  # * optional
  # * default: true
  # * type: bool
  drop_field = true
  drop_field = false

  # The field to apply the split on.
  #
  # * optional
  # * default: "message"
  # * type: string
  field = "message"
  field = "parent.child"

  # The field names assigned to the resulting tokens, in order.
  #
  # * required
  # * type: [string]
  field_names = ["timestamp", "level", "message", "parent.child"]

  # The separator to split the field on. If no separator is given, it will split
  # on all whitespace. 'Whitespace' is defined according to the terms of the
  # Unicode Derived Core Property `White_Space`.
  #
  # * optional
  # * default: "[whitespace]"
  # * type: [string]
  separator = ","

  #
  # Types
  #

  [transforms.split.types]
    # A definition of log field type conversions. They key is the log field name
    # and the value is the type. `strptime` specifiers are supported for the
    # `timestamp` type.
    #
    # * optional
    # * no default
    # * type: string
    # * enum: "bool", "float", "int", "string", and "timestamp"
    status = "int"
    duration = "float"
    success = "bool"
    timestamp = "timestamp|%F"
    timestamp = "timestamp|%a %b %e %T %Y"
    parent = {child = "int"}

# Accepts and outputs `log` events allowing you to route events across parallel streams using logical filters.
[transforms.swimlanes]
  #
  # General
  #

  # The component type. This is a required field that tells Vector which
  # component to use. The value _must_ be `#{name}`.
  #
  # * required
  # * type: string
  # * must be: "swimlanes"
  type = "swimlanes"

  # A list of upstream source or transform IDs. See configuration for more info.
  #
  # * required
  # * type: [string]
  inputs = ["my-source-id"]

  #
  # Lanes
  #

  [transforms.swimlanes.lanes]
    [transforms.swimlanes.lanes.`[swimlane-id]`]
      # The type of the condition to execute.
      #
      # * optional
      # * default: "check_fields"
      # * type: string
      # * enum: "check_fields", "is_log", and "is_metric"
      type = "check_fields"
      type = "is_log"
      type = "is_metric"

      # Check whether a fields contents exactly matches the value specified.
      #
      # * optional
      # * no default
      # * type: string
      # * relevant when type = "check_fields"
      "message.eq" = "this is the content to match against"

      # Check whether a field exists or does not exist, depending on the provided
      # value being `true` or `false` respectively.
      #
      # * optional
      # * no default
      # * type: bool
      # * relevant when type = "check_fields"
      "host.exists" = true

      # Check whether a fields contents does not match the value specified.
      #
      # * optional
      # * no default
      # * type: string
      # * relevant when type = "check_fields"
      "method.neq" = "POST"

      # Checks whether a string field contains a string argument.
      #
      # * optional
      # * no default
      # * type: string
      # * relevant when type = "check_fields"
      "message.contains" = "foo"

      # Checks whether a string field ends with a string argument.
      #
      # * optional
      # * no default
      # * type: string
      # * relevant when type = "check_fields"
      "environment.ends_with" = "-staging"

      # Checks whether a string field matches a regular expression. Vector uses the
      # documented Rust Regex syntax. Note that this condition is considerably more
      # expensive than a regular string match (such as `starts_with` or `contains`)
      # so the use of those conditions are preferred where possible.
      #
      # * optional
      # * no default
      # * type: string
      # * relevant when type = "check_fields"
      "message.regex" = " (any|of|these|five|words) "

      # Checks whether a string field starts with a string argument.
      #
      # * optional
      # * no default
      # * type: string
      # * relevant when type = "check_fields"
      "environment.starts_with" = "staging-"

# Accepts and outputs `metric` events allowing you to limit the cardinality of metric tags to prevent downstream disruption of metrics services.
[transforms.tag_cardinality_limit]
  # The component type. This is a required field that tells Vector which
  # component to use. The value _must_ be `#{name}`.
  #
  # * required
  # * type: string
  # * must be: "tag_cardinality_limit"
  type = "tag_cardinality_limit"

  # A list of upstream source or transform IDs. See configuration for more info.
  #
  # * required
  # * type: [string]
  inputs = ["my-source-id"]

  # The size of the cache in bytes to use to detect duplicate tags. The bigger
  # the cache the less likely it is to have a 'false positive' or a case where we
  # allow a new value for tag even after we have reached the configured limits.
  #
  # * optional
  # * default: 5120000
  # * type: int
  # * unit: bytes
  # * relevant when mode = "probabilistic"
  cache_size_per_tag = 5120000

  # Controls what should happen when a metric comes in with a tag that would
  # exceed the configured limit on cardinality.
  #
  # * optional
  # * default: "drop_tag"
  # * type: string
  # * enum: "drop_tag" or "drop_event"
  limit_exceeded_action = "drop_tag"
  limit_exceeded_action = "drop_event"

  # Controls what approach is used internally to keep track of previously seen
  # tags and deterime when a tag on an incoming metric exceeds the limit.
  #
  # * required
  # * type: string
  # * enum: "exact" or "probabilistic"
  mode = "exact"
  mode = "probabilistic"

  # How many distinct values to accept for any given key.
  #
  # * optional
  # * default: 500
  # * type: int
  value_limit = 500

# Accepts and outputs `log` events allowing you to tokenize a field's value by splitting on white space, ignoring special wrapping characters, and zip the tokens into ordered field names.
[transforms.tokenizer]
  #
  # General
  #

  # The component type. This is a required field that tells Vector which
  # component to use. The value _must_ be `#{name}`.
  #
  # * required
  # * type: string
  # * must be: "tokenizer"
  type = "tokenizer"

  # A list of upstream source or transform IDs. See configuration for more info.
  #
  # * required
  # * type: [string]
  inputs = ["my-source-id"]

  # If `true` the `field` will be dropped after parsing.
  #
  # * optional
  # * default: true
  # * type: bool
  drop_field = true
  drop_field = false

  # The log field to tokenize.
  #
  # * optional
  # * default: "message"
  # * type: string
  field = "message"
  field = "parent.child"

  # The log field names assigned to the resulting tokens, in order.
  #
  # * required
  # * type: [string]
  field_names = ["timestamp", "level", "message", "parent.child"]

  #
  # Types
  #

  [transforms.tokenizer.types]
    # A definition of log field type conversions. They key is the log field name
    # and the value is the type. `strptime` specifiers are supported for the
    # `timestamp` type.
    #
    # * optional
    # * no default
    # * type: string
    # * enum: "bool", "float", "int", "string", and "timestamp"
    status = "int"
    duration = "float"
    success = "bool"
    timestamp = "timestamp|%F"
    timestamp = "timestamp|%a %b %e %T %Y"
    parent = {child = "int"}


# ------------------------------------------------------------------------------
# Sinks
# ------------------------------------------------------------------------------
# Sinks batch or stream data out of Vector.

# Batches `log` events to Amazon Web Service's CloudWatch Logs service via the `PutLogEvents` API endpoint.
[sinks.aws_cloudwatch_logs]
  #
  # General
  #

  # The component type. This is a required field that tells Vector which
  # component to use. The value _must_ be `#{name}`.
  #
  # * required
  # * type: string
  # * must be: "aws_cloudwatch_logs"
  type = "aws_cloudwatch_logs"

  # A list of upstream source or transform IDs. See configuration for more info.
  #
  # * required
  # * type: [string]
  inputs = ["my-source-id"]

  # The ARN of an IAM role to assume at startup.
  #
  # * optional
  # * no default
  # * type: string
  assume_role = "arn:aws:iam::123456789098:role/my_role"

  # Dynamically create a log group if it does not already exist. This will ignore
  # `create_missing_stream` directly after creating the group and will create the
  # first stream.
  #
  # * optional
  # * default: true
  # * type: bool
  create_missing_group = true
  create_missing_group = false

  # Dynamically create a log stream if it does not already exist.
  #
  # * optional
  # * default: true
  # * type: bool
  create_missing_stream = true
  create_missing_stream = false

  # Custom endpoint for use with AWS-compatible services. Providing a value for
  # this option will make `region` moot.
  #
  # * optional
  # * no default
  # * type: string
  # * relevant when region = ""
  endpoint = "127.0.0.0:5000/path/to/service"

  # The group name of the target CloudWatch Logs stream.
  #
  # * required
  # * type: string
  group_name = "group-name"
  group_name = "{{ file }}"

  # Enables/disables the sink healthcheck upon start.
  #
  # * optional
  # * default: true
  # * type: bool
  healthcheck = true
  healthcheck = false

  # The AWS region of the target service. If `endpoint` is provided it will
  # override this value since the endpoint includes the region.
  #
  # * required
  # * type: string
  # * required when endpoint = ""
  region = "us-east-1"

  # The stream name of the target CloudWatch Logs stream.
  #
  # * required
  # * type: string
  stream_name = "{{ host }}"
  stream_name = "%Y-%m-%d"
  stream_name = "stream-name"

  #
  # Batch
  #

  [sinks.aws_cloudwatch_logs.batch]
    # The maximum size of a batch, in bytes, before it is flushed.
    #
    # * optional
    # * default: 1049000
    # * type: int
    # * unit: bytes
    max_size = 1049000

    # The maximum age of a batch before it is flushed.
    #
    # * optional
    # * default: 1
    # * type: int
    # * unit: seconds
    timeout_secs = 1

  #
  # Buffer
  #

  [sinks.aws_cloudwatch_logs.buffer]
    # The buffer's type and storage mechanism.
    #
    # * optional
    # * default: "memory"
    # * type: string
    # * enum: "memory" or "disk"
    type = "memory"
    type = "disk"

    # The maximum number of events allowed in the buffer.
    #
    # * optional
    # * default: 500
    # * type: int
    # * unit: events
    # * relevant when type = "memory"
    max_events = 500

    # The maximum size of the buffer on the disk.
    #
    # * required
    # * type: int
    # * unit: bytes
    # * required when type = "disk"
    max_size = 104900000

    # The behavior when the buffer becomes full.
    #
    # * optional
    # * default: "block"
    # * type: string
    # * enum: "block" or "drop_newest"
    when_full = "block"
    when_full = "drop_newest"

  #
  # Encoding
  #

  [sinks.aws_cloudwatch_logs.encoding]
    # The encoding codec used to serialize the events before outputting.
    #
    # * required
    # * type: string
    # * enum: "json" or "text"
    codec = "json"
    codec = "text"

    # Prevent the sink from encoding the specified labels.
    #
    # * optional
    # * no default
    # * type: [string]
    except_fields = ["timestamp", "message", "host"]

    # Limit the sink to only encoding the specified labels.
    #
    # * optional
    # * no default
    # * type: [string]
    only_fields = ["timestamp", "message", "host"]

    # How to format event timestamps.
    #
    # * optional
    # * default: "rfc3339"
    # * type: string
    # * enum: "rfc3339" or "unix"
    timestamp_format = "rfc3339"
    timestamp_format = "unix"

  #
  # Request
  #

  [sinks.aws_cloudwatch_logs.request]
    # The maximum number of in-flight requests allowed at any given time.
    #
    # * optional
    # * default: 5
    # * type: int
    # * unit: requests
    in_flight_limit = 5

    # The time window, in seconds, used for the `rate_limit_num` option.
    #
    # * optional
    # * default: 1
    # * type: int
    # * unit: seconds
    rate_limit_duration_secs = 1

    # The maximum number of requests allowed within the `rate_limit_duration_secs`
    # time window.
    #
    # * optional
    # * default: 5
    # * type: int
    rate_limit_num = 5

    # The maximum number of retries to make for failed requests.
    #
    # * optional
    # * default: -1
    # * type: int
    retry_attempts = -1

    # The amount of time to wait before attempting the first retry for a failed
    # request. Once, the first retry has failed the fibonacci sequence will be used
    # to select future backoffs.
    #
    # * optional
    # * default: 1
    # * type: int
    # * unit: seconds
    retry_initial_backoff_secs = 1

    # The maximum amount of time, in seconds, to wait between retries.
    #
    # * optional
    # * default: 10
    # * type: int
    # * unit: seconds
    retry_max_duration_secs = 10

    # The maximum time a request can take before being aborted. It is highly
    # recommended that you do not lower value below the service's internal timeout,
    # as this could create orphaned requests, pile on retries, and result in
    # duplicate data downstream.
    #
    # * optional
    # * default: 30
    # * type: int
    # * unit: seconds
    timeout_secs = 30

# Streams `metric` events to Amazon Web Service's CloudWatch Metrics service via the `PutMetricData` API endpoint.
[sinks.aws_cloudwatch_metrics]
  #
  # General
  #

  # The component type. This is a required field that tells Vector which
  # component to use. The value _must_ be `#{name}`.
  #
  # * required
  # * type: string
  # * must be: "aws_cloudwatch_metrics"
  type = "aws_cloudwatch_metrics"

  # A list of upstream source or transform IDs. See configuration for more info.
  #
  # * required
  # * type: [string]
  inputs = ["my-source-id"]

  # The ARN of an IAM role to assume at startup.
  #
  # * optional
  # * no default
  # * type: string
  assume_role = "arn:aws:iam::123456789098:role/my_role"

  # Custom endpoint for use with AWS-compatible services. Providing a value for
  # this option will make `region` moot.
  #
  # * optional
  # * no default
  # * type: string
  # * relevant when region = ""
  endpoint = "127.0.0.0:5000/path/to/service"

  # Enables/disables the sink healthcheck upon start.
  #
  # * optional
  # * default: true
  # * type: bool
  healthcheck = true
  healthcheck = false

  # A namespace that will isolate different metrics from each other.
  #
  # * required
  # * type: string
  namespace = "service"

  # The AWS region of the target service. If `endpoint` is provided it will
  # override this value since the endpoint includes the region.
  #
  # * required
  # * type: string
  # * required when endpoint = ""
  region = "us-east-1"

  #
  # Batch
  #

  [sinks.aws_cloudwatch_metrics.batch]
    # The maximum size of a batch, in events, before it is flushed.
    #
    # * optional
    # * default: 20
    # * type: int
    # * unit: events
    max_events = 20

    # The maximum age of a batch before it is flushed.
    #
    # * optional
    # * default: 1
    # * type: int
    # * unit: seconds
    timeout_secs = 1

# Batches `log` events to Amazon Web Service's Kinesis Data Firehose via the `PutRecordBatch` API endpoint.
[sinks.aws_kinesis_firehose]
  #
  # General
  #

  # The component type. This is a required field that tells Vector which
  # component to use. The value _must_ be `#{name}`.
  #
  # * required
  # * type: string
  # * must be: "aws_kinesis_firehose"
  type = "aws_kinesis_firehose"

  # A list of upstream source or transform IDs. See configuration for more info.
  #
  # * required
  # * type: [string]
  inputs = ["my-source-id"]

  # The ARN of an IAM role to assume at startup.
  #
  # * optional
  # * no default
  # * type: string
  assume_role = "arn:aws:iam::123456789098:role/my_role"

  # Custom endpoint for use with AWS-compatible services. Providing a value for
  # this option will make `region` moot.
  #
  # * optional
  # * no default
  # * type: string
  # * relevant when region = ""
  endpoint = "127.0.0.0:5000/path/to/service"

  # Enables/disables the sink healthcheck upon start.
  #
  # * optional
  # * default: true
  # * type: bool
  healthcheck = true
  healthcheck = false

  # The AWS region of the target service. If `endpoint` is provided it will
  # override this value since the endpoint includes the region.
  #
  # * required
  # * type: string
  # * required when endpoint = ""
  region = "us-east-1"

  # The stream name of the target Kinesis Firehose delivery stream.
  #
  # * required
  # * type: string
  stream_name = "my-stream"

  #
  # Batch
  #

  [sinks.aws_kinesis_firehose.batch]
    # The maximum size of a batch, in events, before it is flushed.
    #
    # * optional
    # * default: 500
    # * type: int
    # * unit: events
    max_events = 500

    # The maximum age of a batch before it is flushed.
    #
    # * optional
    # * default: 1
    # * type: int
    # * unit: seconds
    timeout_secs = 1

  #
  # Buffer
  #

  [sinks.aws_kinesis_firehose.buffer]
    # The buffer's type and storage mechanism.
    #
    # * optional
    # * default: "memory"
    # * type: string
    # * enum: "memory" or "disk"
    type = "memory"
    type = "disk"

    # The maximum number of events allowed in the buffer.
    #
    # * optional
    # * default: 500
    # * type: int
    # * unit: events
    # * relevant when type = "memory"
    max_events = 500

    # The maximum size of the buffer on the disk.
    #
    # * required
    # * type: int
    # * unit: bytes
    # * required when type = "disk"
    max_size = 104900000

    # The behavior when the buffer becomes full.
    #
    # * optional
    # * default: "block"
    # * type: string
    # * enum: "block" or "drop_newest"
    when_full = "block"
    when_full = "drop_newest"

  #
  # Encoding
  #

  [sinks.aws_kinesis_firehose.encoding]
    # The encoding codec used to serialize the events before outputting.
    #
    # * required
    # * type: string
    # * enum: "json" or "text"
    codec = "json"
    codec = "text"

    # Prevent the sink from encoding the specified labels.
    #
    # * optional
    # * no default
    # * type: [string]
    except_fields = ["timestamp", "message", "host"]

    # Limit the sink to only encoding the specified labels.
    #
    # * optional
    # * no default
    # * type: [string]
    only_fields = ["timestamp", "message", "host"]

    # How to format event timestamps.
    #
    # * optional
    # * default: "rfc3339"
    # * type: string
    # * enum: "rfc3339" or "unix"
    timestamp_format = "rfc3339"
    timestamp_format = "unix"

  #
  # Request
  #

  [sinks.aws_kinesis_firehose.request]
    # The maximum number of in-flight requests allowed at any given time.
    #
    # * optional
    # * default: 5
    # * type: int
    # * unit: requests
    in_flight_limit = 5

    # The time window, in seconds, used for the `rate_limit_num` option.
    #
    # * optional
    # * default: 1
    # * type: int
    # * unit: seconds
    rate_limit_duration_secs = 1

    # The maximum number of requests allowed within the `rate_limit_duration_secs`
    # time window.
    #
    # * optional
    # * default: 5
    # * type: int
    rate_limit_num = 5

    # The maximum number of retries to make for failed requests.
    #
    # * optional
    # * default: -1
    # * type: int
    retry_attempts = -1

    # The amount of time to wait before attempting the first retry for a failed
    # request. Once, the first retry has failed the fibonacci sequence will be used
    # to select future backoffs.
    #
    # * optional
    # * default: 1
    # * type: int
    # * unit: seconds
    retry_initial_backoff_secs = 1

    # The maximum amount of time, in seconds, to wait between retries.
    #
    # * optional
    # * default: 10
    # * type: int
    # * unit: seconds
    retry_max_duration_secs = 10

    # The maximum time a request can take before being aborted. It is highly
    # recommended that you do not lower value below the service's internal timeout,
    # as this could create orphaned requests, pile on retries, and result in
    # duplicate data downstream.
    #
    # * optional
    # * default: 30
    # * type: int
    # * unit: seconds
    timeout_secs = 30

# Batches `log` events to Amazon Web Service's Kinesis Data Stream service via the `PutRecords` API endpoint.
[sinks.aws_kinesis_streams]
  #
  # General
  #

  # The component type. This is a required field that tells Vector which
  # component to use. The value _must_ be `#{name}`.
  #
  # * required
  # * type: string
  # * must be: "aws_kinesis_streams"
  type = "aws_kinesis_streams"

  # A list of upstream source or transform IDs. See configuration for more info.
  #
  # * required
  # * type: [string]
  inputs = ["my-source-id"]

  # The ARN of an IAM role to assume at startup.
  #
  # * optional
  # * no default
  # * type: string
  assume_role = "arn:aws:iam::123456789098:role/my_role"

  # Custom endpoint for use with AWS-compatible services. Providing a value for
  # this option will make `region` moot.
  #
  # * optional
  # * no default
  # * type: string
  # * relevant when region = ""
  endpoint = "127.0.0.0:5000/path/to/service"

  # The log field used as the Kinesis record's partition key value.
  #
  # * optional
  # * no default
  # * type: string
  partition_key_field = "user_id"

  # The AWS region of the target service. If `endpoint` is provided it will
  # override this value since the endpoint includes the region.
  #
  # * required
  # * type: string
  # * required when endpoint = ""
  region = "us-east-1"

  # The stream name of the target Kinesis Logs stream.
  #
  # * required
  # * type: string
  stream_name = "my-stream"

  #
  # Batch
  #

  [sinks.aws_kinesis_streams.batch]
    # The maximum size of a batch, in events, before it is flushed.
    #
    # * optional
    # * default: 500
    # * type: int
    # * unit: events
    max_events = 500

    # The maximum age of a batch before it is flushed.
    #
    # * optional
    # * default: 1
    # * type: int
    # * unit: seconds
    timeout_secs = 1

  #
  # Buffer
  #

  [sinks.aws_kinesis_streams.buffer]
    # The buffer's type and storage mechanism.
    #
    # * optional
    # * default: "memory"
    # * type: string
    # * enum: "memory" or "disk"
    type = "memory"
    type = "disk"

    # The maximum number of events allowed in the buffer.
    #
    # * optional
    # * default: 500
    # * type: int
    # * unit: events
    # * relevant when type = "memory"
    max_events = 500

    # The maximum size of the buffer on the disk.
    #
    # * required
    # * type: int
    # * unit: bytes
    # * required when type = "disk"
    max_size = 104900000

    # The behavior when the buffer becomes full.
    #
    # * optional
    # * default: "block"
    # * type: string
    # * enum: "block" or "drop_newest"
    when_full = "block"
    when_full = "drop_newest"

  #
  # Encoding
  #

  [sinks.aws_kinesis_streams.encoding]
    # The encoding codec used to serialize the events before outputting.
    #
    # * required
    # * type: string
    # * enum: "json" or "text"
    codec = "json"
    codec = "text"

    # Prevent the sink from encoding the specified labels.
    #
    # * optional
    # * no default
    # * type: [string]
    except_fields = ["timestamp", "message", "host"]

    # Limit the sink to only encoding the specified labels.
    #
    # * optional
    # * no default
    # * type: [string]
    only_fields = ["timestamp", "message", "host"]

    # How to format event timestamps.
    #
    # * optional
    # * default: "rfc3339"
    # * type: string
    # * enum: "rfc3339" or "unix"
    timestamp_format = "rfc3339"
    timestamp_format = "unix"

  #
  # Request
  #

  [sinks.aws_kinesis_streams.request]
    # The maximum number of in-flight requests allowed at any given time.
    #
    # * optional
    # * default: 5
    # * type: int
    # * unit: requests
    in_flight_limit = 5

    # The time window, in seconds, used for the `rate_limit_num` option.
    #
    # * optional
    # * default: 1
    # * type: int
    # * unit: seconds
    rate_limit_duration_secs = 1

    # The maximum number of requests allowed within the `rate_limit_duration_secs`
    # time window.
    #
    # * optional
    # * default: 5
    # * type: int
    rate_limit_num = 5

    # The maximum number of retries to make for failed requests.
    #
    # * optional
    # * default: -1
    # * type: int
    retry_attempts = -1

    # The amount of time to wait before attempting the first retry for a failed
    # request. Once, the first retry has failed the fibonacci sequence will be used
    # to select future backoffs.
    #
    # * optional
    # * default: 1
    # * type: int
    # * unit: seconds
    retry_initial_backoff_secs = 1

    # The maximum amount of time, in seconds, to wait between retries.
    #
    # * optional
    # * default: 10
    # * type: int
    # * unit: seconds
    retry_max_duration_secs = 10

    # The maximum time a request can take before being aborted. It is highly
    # recommended that you do not lower value below the service's internal timeout,
    # as this could create orphaned requests, pile on retries, and result in
    # duplicate data downstream.
    #
    # * optional
    # * default: 30
    # * type: int
    # * unit: seconds
    timeout_secs = 30

# Batches `log` events to Amazon Web Service's S3 service via the `PutObject` API endpoint.
[sinks.aws_s3]
  #
  # General
  #

  # The component type. This is a required field that tells Vector which
  # component to use. The value _must_ be `#{name}`.
  #
  # * required
  # * type: string
  # * must be: "aws_s3"
  type = "aws_s3"

  # A list of upstream source or transform IDs. See configuration for more info.
  #
  # * required
  # * type: [string]
  inputs = ["my-source-id"]

  # The ARN of an IAM role to assume at startup.
  #
  # * optional
  # * no default
  # * type: string
  assume_role = "arn:aws:iam::123456789098:role/my_role"

  # The S3 bucket name. Do not include a leading `s3://` or a trailing `/`.
  #
  # * required
  # * type: string
  bucket = "my-bucket"

  # The compression mechanism to use.
  #
  # * required
  # * type: string
  # * enum: "gzip" or "none"
  compression = "gzip"
  compression = "none"

  # Custom endpoint for use with AWS-compatible services. Providing a value for
  # this option will make `region` moot.
  #
  # * optional
  # * no default
  # * type: string
  # * relevant when region = ""
  endpoint = "127.0.0.0:5000/path/to/service"

  # Enables/disables the sink healthcheck upon start.
  #
  # * optional
  # * default: true
  # * type: bool
  healthcheck = true
  healthcheck = false

  # The AWS region of the target service. If `endpoint` is provided it will
  # override this value since the endpoint includes the region.
  #
  # * required
  # * type: string
  # * required when endpoint = ""
  region = "us-east-1"

  #
  # ACL
  #

  # Canned ACL to apply to the created objects. For more information, see Canned
  # ACL.
  #
  # * optional
  # * no default
  # * type: string
  # * enum: "private", "public-read", "public-read-write", "aws-exec-read", "authenticated-read", and "log-delivery-write"
  acl = "private"
  acl = "public-read"
  acl = "public-read-write"
  acl = "aws-exec-read"
  acl = "authenticated-read"
  acl = "log-delivery-write"

  # Gives the named grantee READ, READ_ACP, and WRITE_ACP permissions on the
  # created objects.
  #
  # * optional
  # * no default
  # * type: string
  grant_full_control = "79a59df900b949e55d96a1e698fbacedfd6e09d98eacf8f8d5218e7cd47ef2be"
  grant_full_control = "person@email.com"
  grant_full_control = "http://acs.amazonaws.com/groups/global/AllUsers"

  # Allows the named grantee to read the created objects and their metadata.
  #
  # * optional
  # * no default
  # * type: string
  grant_read = "79a59df900b949e55d96a1e698fbacedfd6e09d98eacf8f8d5218e7cd47ef2be"
  grant_read = "person@email.com"
  grant_read = "http://acs.amazonaws.com/groups/global/AllUsers"

  # Allows the named grantee to read the created objects' ACL.
  #
  # * optional
  # * no default
  # * type: string
  grant_read_acp = "79a59df900b949e55d96a1e698fbacedfd6e09d98eacf8f8d5218e7cd47ef2be"
  grant_read_acp = "person@email.com"
  grant_read_acp = "http://acs.amazonaws.com/groups/global/AllUsers"

  # Allows the named grantee to write the created objects' ACL.
  #
  # * optional
  # * no default
  # * type: string
  grant_write_acp = "79a59df900b949e55d96a1e698fbacedfd6e09d98eacf8f8d5218e7cd47ef2be"
  grant_write_acp = "person@email.com"
  grant_write_acp = "http://acs.amazonaws.com/groups/global/AllUsers"

  #
  # Batch
  #

  [sinks.aws_s3.batch]
    # The maximum size of a batch, in bytes, before it is flushed.
    #
    # * optional
    # * default: 10490000
    # * type: int
    # * unit: bytes
    max_size = 10490000

    # The maximum age of a batch before it is flushed.
    #
    # * optional
    # * default: 300
    # * type: int
    # * unit: seconds
    timeout_secs = 300

  #
  # Buffer
  #

  [sinks.aws_s3.buffer]
    # The buffer's type and storage mechanism.
    #
    # * optional
    # * default: "memory"
    # * type: string
    # * enum: "memory" or "disk"
    type = "memory"
    type = "disk"

    # The maximum number of events allowed in the buffer.
    #
    # * optional
    # * default: 500
    # * type: int
    # * unit: events
    # * relevant when type = "memory"
    max_events = 500

    # The maximum size of the buffer on the disk.
    #
    # * required
    # * type: int
    # * unit: bytes
    # * required when type = "disk"
    max_size = 104900000

    # The behavior when the buffer becomes full.
    #
    # * optional
    # * default: "block"
    # * type: string
    # * enum: "block" or "drop_newest"
    when_full = "block"
    when_full = "drop_newest"

  #
  # Encoding
  #

  [sinks.aws_s3.encoding]
    # The encoding codec used to serialize the events before outputting.
    #
    # * required
    # * type: string
    # * enum: "ndjson" or "text"
    codec = "ndjson"
    codec = "text"

    # Prevent the sink from encoding the specified labels.
    #
    # * optional
    # * no default
    # * type: [string]
    except_fields = ["timestamp", "message", "host"]

    # Limit the sink to only encoding the specified labels.
    #
    # * optional
    # * no default
    # * type: [string]
    only_fields = ["timestamp", "message", "host"]

    # How to format event timestamps.
    #
    # * optional
    # * default: "rfc3339"
    # * type: string
    # * enum: "rfc3339" or "unix"
    timestamp_format = "rfc3339"
    timestamp_format = "unix"

  #
  # Encryption
  #

  # The server-side encryption algorithm used when storing these objects.
  #
  # * optional
  # * no default
  # * type: string
  # * enum: "AES256" or "aws:kms"
  server_side_encryption = "AES256"
  server_side_encryption = "aws:kms"

  # If `server_side_encryption` has the value `"aws.kms"`, this specifies the ID
  # of the AWS Key Management Service (AWS KMS) symmetrical customer managed
  # customer master key (CMK) that will used for the created objects. If not
  # specified, Amazon S3 uses the AWS managed CMK in AWS to protect the data.
  #
  # * optional
  # * no default
  # * type: string
  # * relevant when server_side_encryption = "aws:kms"
  ssekms_key_id = "abcd1234"

  #
  # Metadata
  #

  [sinks.aws_s3.tags]
    # A custom tag to be added to the created objects.
    #
    # * optional
    # * no default
    # * type: string
    Tag1 = "Value1"

  #
  # Naming
  #

  # Whether or not to append a UUID v4 token to the end of the file. This ensures
  # there are no name collisions high volume use cases.
  #
  # * optional
  # * default: true
  # * type: bool
  filename_append_uuid = true
  filename_append_uuid = false

  # The filename extension to use in the object name.
  #
  # * optional
  # * default: "log"
  # * type: string
  filename_extension = "log"

  # The format of the resulting object file name. `strftime` specifiers are
  # supported.
  #
  # * optional
  # * default: "%s"
  # * type: string
  filename_time_format = "%s"

  # A prefix to apply to all object key names. This should be used to partition
  # your objects, and it's important to end this value with a `/` if you want
  # this to be the root S3 "folder".
  #
  # * optional
  # * default: "date=%F/"
  # * type: string
  key_prefix = "date=%F/"
  key_prefix = "date=%F/hour=%H/"
  key_prefix = "year=%Y/month=%m/day=%d/"
  key_prefix = "application_id={{ application_id }}/date=%F/"

  #
  # Request
  #

  [sinks.aws_s3.request]
    # The maximum number of in-flight requests allowed at any given time.
    #
    # * optional
    # * default: 50
    # * type: int
    # * unit: requests
    in_flight_limit = 50

    # The time window, in seconds, used for the `rate_limit_num` option.
    #
    # * optional
    # * default: 1
    # * type: int
    # * unit: seconds
    rate_limit_duration_secs = 1

    # The maximum number of requests allowed within the `rate_limit_duration_secs`
    # time window.
    #
    # * optional
    # * default: 250
    # * type: int
    rate_limit_num = 250

    # The maximum number of retries to make for failed requests.
    #
    # * optional
    # * default: -1
    # * type: int
    retry_attempts = -1

    # The amount of time to wait before attempting the first retry for a failed
    # request. Once, the first retry has failed the fibonacci sequence will be used
    # to select future backoffs.
    #
    # * optional
    # * default: 1
    # * type: int
    # * unit: seconds
    retry_initial_backoff_secs = 1

    # The maximum amount of time, in seconds, to wait between retries.
    #
    # * optional
    # * default: 10
    # * type: int
    # * unit: seconds
    retry_max_duration_secs = 10

    # The maximum time a request can take before being aborted. It is highly
    # recommended that you do not lower value below the service's internal timeout,
    # as this could create orphaned requests, pile on retries, and result in
    # duplicate data downstream.
    #
    # * optional
    # * default: 30
    # * type: int
    # * unit: seconds
    timeout_secs = 30

  #
  # Storage
  #

  # The storage class for the created objects. See the S3 Storage Classes for
  # more details.
  #
  # * optional
  # * no default
  # * type: string
  # * enum: "STANDARD", "REDUCED_REDUNDANCY", "INTELLIGENT_TIERING", "STANDARD_IA", "ONEZONE_IA", "GLACIER", and "DEEP_ARCHIVE"
  storage_class = "STANDARD"
  storage_class = "REDUCED_REDUNDANCY"
  storage_class = "INTELLIGENT_TIERING"
  storage_class = "STANDARD_IA"
  storage_class = "ONEZONE_IA"
  storage_class = "GLACIER"
  storage_class = "DEEP_ARCHIVE"

# Streams `log` and `metric` events to a blackhole that simply discards data, designed for testing and benchmarking purposes.
[sinks.blackhole]
  # The component type. This is a required field that tells Vector which
  # component to use. The value _must_ be `#{name}`.
  #
  # * required
  # * type: string
  # * must be: "blackhole"
  type = "blackhole"

  # A list of upstream source or transform IDs. See configuration for more info.
  #
  # * required
  # * type: [string]
  inputs = ["my-source-id"]

  # The number of events that must be received in order to print a summary of
  # activity.
  #
  # * required
  # * type: int
  print_amount = 1000

# Batches `log` events to Clickhouse via the `HTTP` Interface.
[sinks.clickhouse]
  #
  # General
  #

  # The component type. This is a required field that tells Vector which
  # component to use. The value _must_ be `#{name}`.
  #
  # * required
  # * type: string
  # * must be: "clickhouse"
  type = "clickhouse"

  # A list of upstream source or transform IDs. See configuration for more info.
  #
  # * required
  # * type: [string]
  inputs = ["my-source-id"]

  # The database that contains the stable that data will be inserted into.
  #
  # * optional
  # * no default
  # * type: string
  database = "mydatabase"

  # Enables/disables the sink healthcheck upon start.
  #
  # * optional
  # * default: true
  # * type: bool
  healthcheck = true
  healthcheck = false

  # The host url of the Clickhouse server.
  #
  # * required
  # * type: string
  host = "http://localhost:8123"

  # The table that data will be inserted into.
  #
  # * required
  # * type: string
  table = "mytable"

  #
  # Auth
  #

  [sinks.clickhouse.auth]
    # The authentication strategy to use.
    #
    # * required
    # * type: string
    # * must be: "basic"
    strategy = "basic"

    # The basic authentication password.
    #
    # * required
    # * type: string
    # * required when strategy = "basic"
    password = "${CLICKHOUSE_PASSWORD}"
    password = "password"

    # The basic authentication user name.
    #
    # * required
    # * type: string
    # * required when strategy = "basic"
    user = "${CLICKHOUSE_USERNAME}"
    user = "username"

  #
  # Batch
  #

  [sinks.clickhouse.batch]
    # The maximum size of a batch, in bytes, before it is flushed.
    #
    # * optional
    # * default: 1049000
    # * type: int
    # * unit: bytes
    max_size = 1049000

    # The maximum age of a batch before it is flushed.
    #
    # * optional
    # * default: 1
    # * type: int
    # * unit: seconds
    timeout_secs = 1

  #
  # Buffer
  #

  [sinks.clickhouse.buffer]
    # The buffer's type and storage mechanism.
    #
    # * optional
    # * default: "memory"
    # * type: string
    # * enum: "memory" or "disk"
    type = "memory"
    type = "disk"

    # The maximum number of events allowed in the buffer.
    #
    # * optional
    # * default: 500
    # * type: int
    # * unit: events
    # * relevant when type = "memory"
    max_events = 500

    # The maximum size of the buffer on the disk.
    #
    # * required
    # * type: int
    # * unit: bytes
    # * required when type = "disk"
    max_size = 104900000

    # The behavior when the buffer becomes full.
    #
    # * optional
    # * default: "block"
    # * type: string
    # * enum: "block" or "drop_newest"
    when_full = "block"
    when_full = "drop_newest"

  #
  # Encoding
  #

  [sinks.clickhouse.encoding]
    # Prevent the sink from encoding the specified labels.
    #
    # * optional
    # * no default
    # * type: [string]
    except_fields = ["timestamp", "message", "host"]

    # Limit the sink to only encoding the specified labels.
    #
    # * optional
    # * no default
    # * type: [string]
    only_fields = ["timestamp", "message", "host"]

    # How to format event timestamps.
    #
    # * optional
    # * default: "rfc3339"
    # * type: string
    # * enum: "rfc3339" or "unix"
    timestamp_format = "rfc3339"
    timestamp_format = "unix"

  #
  # Request
  #

  [sinks.clickhouse.request]
    # The maximum number of in-flight requests allowed at any given time.
    #
    # * optional
    # * default: 5
    # * type: int
    # * unit: requests
    in_flight_limit = 5

    # The time window, in seconds, used for the `rate_limit_num` option.
    #
    # * optional
    # * default: 1
    # * type: int
    # * unit: seconds
    rate_limit_duration_secs = 1

    # The maximum number of requests allowed within the `rate_limit_duration_secs`
    # time window.
    #
    # * optional
    # * default: 5
    # * type: int
    rate_limit_num = 5

    # The maximum number of retries to make for failed requests.
    #
    # * optional
    # * default: -1
    # * type: int
    retry_attempts = -1

    # The amount of time to wait before attempting the first retry for a failed
    # request. Once, the first retry has failed the fibonacci sequence will be used
    # to select future backoffs.
    #
    # * optional
    # * default: 1
    # * type: int
    # * unit: seconds
    retry_initial_backoff_secs = 1

    # The maximum amount of time, in seconds, to wait between retries.
    #
    # * optional
    # * default: 10
    # * type: int
    # * unit: seconds
    retry_max_duration_secs = 10

    # The maximum time a request can take before being aborted. It is highly
    # recommended that you do not lower value below the service's internal timeout,
    # as this could create orphaned requests, pile on retries, and result in
    # duplicate data downstream.
    #
    # * optional
    # * default: 30
    # * type: int
    # * unit: seconds
    timeout_secs = 30

  #
  # requests
  #

  # The compression strategy used to compress the encoded event data before
  # outputting.
  #
  # * optional
  # * default: "none"
  # * type: string
  # * enum: "none" or "gzip"
  compression = "none"
  compression = "gzip"

  #
  # TLS
  #

  [sinks.clickhouse.tls]
    # Absolute path to an additional CA certificate file, in DER or PEM format
    # (X.509).
    #
    # * optional
    # * no default
    # * type: string
    ca_path = "/path/to/certificate_authority.crt"

    # Absolute path to a certificate file used to identify this connection, in DER
    # or PEM format (X.509) or PKCS#12. If this is set and is not a PKCS#12
    # archive, `key_path` must also be set.
    #
    # * optional
    # * no default
    # * type: string
    crt_path = "/path/to/host_certificate.crt"

    # Pass phrase used to unlock the encrypted key file. This has no effect unless
    # `key_path` is set.
    #
    # * optional
    # * no default
    # * type: string
    key_pass = "${KEY_PASS_ENV_VAR}"
    key_pass = "PassWord1"

    # Absolute path to a certificate key file used to identify this connection, in
    # DER or PEM format (PKCS#8). If this is set, `crt_path` must also be set.
    #
    # * optional
    # * no default
    # * type: string
    key_path = "/path/to/host_certificate.key"

    # If `true` (the default), Vector will validate the TLS certificate of the
    # remote host.
    #
    # * optional
    # * default: true
    # * type: bool
    verify_certificate = true
    verify_certificate = false

    # If `true` (the default), Vector will validate the configured remote host name
    # against the remote host's TLS certificate. Do NOT set this to `false` unless
    # you understand the risks of not verifying the remote hostname.
    #
    # * optional
    # * default: true
    # * type: bool
    verify_hostname = true
    verify_hostname = false

# Streams `log` and `metric` events to standard output streams, such as STDOUT and STDERR.
[sinks.console]
  #
  # General
  #

  # The component type. This is a required field that tells Vector which
  # component to use. The value _must_ be `#{name}`.
  #
  # * required
  # * type: string
  # * must be: "console"
  type = "console"

  # A list of upstream source or transform IDs. See configuration for more info.
  #
  # * required
  # * type: [string]
  inputs = ["my-source-id"]

  # The standard stream to write to.
  #
  # * optional
  # * default: "stdout"
  # * type: string
  # * enum: "stdout" or "stderr"
  target = "stdout"
  target = "stderr"

  #
  # Encoding
  #

  [sinks.console.encoding]
    # The encoding codec used to serialize the events before outputting.
    #
    # * required
    # * type: string
    # * enum: "json" or "text"
    codec = "json"
    codec = "text"

    # Prevent the sink from encoding the specified labels.
    #
    # * optional
    # * no default
    # * type: [string]
    except_fields = ["timestamp", "message", "host"]

    # Limit the sink to only encoding the specified labels.
    #
    # * optional
    # * no default
    # * type: [string]
    only_fields = ["timestamp", "message", "host"]

    # How to format event timestamps.
    #
    # * optional
    # * default: "rfc3339"
    # * type: string
    # * enum: "rfc3339" or "unix"
    timestamp_format = "rfc3339"
    timestamp_format = "unix"

# Streams `log` events to Datadog's logs via the TCP endpoint.
[sinks.datadog_logs]
  #
  # General
  #

  # The component type. This is a required field that tells Vector which
  # component to use. The value _must_ be `#{name}`.
  #
  # * required
  # * type: string
  # * must be: "datadog_logs"
  type = "datadog_logs"

  # A list of upstream source or transform IDs. See configuration for more info.
  #
  # * required
  # * type: [string]
  inputs = ["my-source-id"]

  # Datadog API key
  #
  # * required
  # * type: string
  api_key = "${DATADOG_API_KEY_ENV_VAR}"
  api_key = "ef8d5de700e7989468166c40fc8a0ccd"

  # The endpoint to stream logs to.
  #
  # * optional
  # * default: "intake.logs.datadoghq.com:10516"
  # * type: string
  endpoint = "127.0.0.1:8080"
  endpoint = "example.com:12345"

  # Enables/disables the sink healthcheck upon start.
  #
  # * optional
  # * default: true
  # * type: bool
  healthcheck = true
  healthcheck = false

  #
  # Buffer
  #

  [sinks.datadog_logs.buffer]
    # The buffer's type and storage mechanism.
    #
    # * optional
    # * default: "memory"
    # * type: string
    # * enum: "memory" or "disk"
    type = "memory"
    type = "disk"

    # The maximum number of events allowed in the buffer.
    #
    # * optional
    # * default: 500
    # * type: int
    # * unit: events
    # * relevant when type = "memory"
    max_events = 500

    # The maximum size of the buffer on the disk.
    #
    # * required
    # * type: int
    # * unit: bytes
    # * required when type = "disk"
    max_size = 104900000

    # The behavior when the buffer becomes full.
    #
    # * optional
    # * default: "block"
    # * type: string
    # * enum: "block" or "drop_newest"
    when_full = "block"
    when_full = "drop_newest"

  #
  # Encoding
  #

  [sinks.datadog_logs.encoding]
    # The encoding codec used to serialize the events before outputting.
    #
    # * required
    # * type: string
    # * enum: "json" or "text"
    codec = "json"
    codec = "text"

    # Prevent the sink from encoding the specified labels.
    #
    # * optional
    # * no default
    # * type: [string]
    except_fields = ["timestamp", "message", "host"]

    # Limit the sink to only encoding the specified labels.
    #
    # * optional
    # * no default
    # * type: [string]
    only_fields = ["timestamp", "message", "host"]

    # How to format event timestamps.
    #
    # * optional
    # * default: "rfc3339"
    # * type: string
    # * enum: "rfc3339" or "unix"
    timestamp_format = "rfc3339"
    timestamp_format = "unix"

  #
  # TLS
  #

  [sinks.datadog_logs.tls]
    # Enable TLS during connections to the remote.
    #
    # * optional
    # * default: false
    # * type: bool
    enabled = false
    enabled = true

    # Absolute path to an additional CA certificate file, in DER or PEM format
    # (X.509).
    #
    # * optional
    # * no default
    # * type: string
    ca_path = "/path/to/certificate_authority.crt"

    # Absolute path to a certificate file used to identify this connection, in DER
    # or PEM format (X.509) or PKCS#12. If this is set and is not a PKCS#12
    # archive, `key_path` must also be set.
    #
    # * optional
    # * no default
    # * type: string
    crt_path = "/path/to/host_certificate.crt"

    # Pass phrase used to unlock the encrypted key file. This has no effect unless
    # `key_path` is set.
    #
    # * optional
    # * no default
    # * type: string
    key_pass = "${KEY_PASS_ENV_VAR}"
    key_pass = "PassWord1"

    # Absolute path to a certificate key file used to identify this connection, in
    # DER or PEM format (PKCS#8). If this is set, `crt_path` must also be set.
    #
    # * optional
    # * no default
    # * type: string
    key_path = "/path/to/host_certificate.key"

    # If `true` (the default), Vector will validate the TLS certificate of the
    # remote host.
    #
    # * optional
    # * default: true
    # * type: bool
    verify_certificate = true
    verify_certificate = false

    # If `true` (the default), Vector will validate the configured remote host name
    # against the remote host's TLS certificate. Do NOT set this to `false` unless
    # you understand the risks of not verifying the remote hostname.
    #
    # * optional
    # * default: true
    # * type: bool
    verify_hostname = true
    verify_hostname = false

# Batches `metric` events to Datadog's metrics service using HTTP API.
[sinks.datadog_metrics]
  #
  # General
  #

  # The component type. This is a required field that tells Vector which
  # component to use. The value _must_ be `#{name}`.
  #
  # * required
  # * type: string
  # * must be: "datadog_metrics"
  type = "datadog_metrics"

  # A list of upstream source or transform IDs. See configuration for more info.
  #
  # * required
  # * type: [string]
  inputs = ["my-source-id"]

  # Datadog API key
  #
  # * required
  # * type: string
  api_key = "${DATADOG_API_KEY}"
  api_key = "ef8d5de700e7989468166c40fc8a0ccd"

  # Enables/disables the sink healthcheck upon start.
  #
  # * optional
  # * default: true
  # * type: bool
  healthcheck = true
  healthcheck = false

  # Datadog endpoint to send metrics to.
  #
  # * optional
  # * default: "https://api.datadoghq.com"
  # * type: string
  host = "https://api.datadoghq.com"
  host = "https://api.datadoghq.eu"

  # A prefix that will be added to all metric names.
  #
  # * required
  # * type: string
  namespace = "service"

  #
  # Batch
  #

  [sinks.datadog_metrics.batch]
    # The maximum size of a batch, in events, before it is flushed.
    #
    # * optional
    # * default: 20
    # * type: int
    # * unit: events
    max_events = 20

    # The maximum age of a batch before it is flushed.
    #
    # * optional
    # * default: 1
    # * type: int
    # * unit: seconds
    timeout_secs = 1

  #
  # Request
  #

  [sinks.datadog_metrics.request]
    # The maximum number of in-flight requests allowed at any given time.
    #
    # * optional
    # * default: 5
    # * type: int
    # * unit: requests
    in_flight_limit = 5

    # The time window, in seconds, used for the `rate_limit_num` option.
    #
    # * optional
    # * default: 1
    # * type: int
    # * unit: seconds
    rate_limit_duration_secs = 1

    # The maximum number of requests allowed within the `rate_limit_duration_secs`
    # time window.
    #
    # * optional
    # * default: 5
    # * type: int
    rate_limit_num = 5

    # The maximum number of retries to make for failed requests.
    #
    # * optional
    # * default: -1
    # * type: int
    retry_attempts = -1

    # The amount of time to wait before attempting the first retry for a failed
    # request. Once, the first retry has failed the fibonacci sequence will be used
    # to select future backoffs.
    #
    # * optional
    # * default: 1
    # * type: int
    # * unit: seconds
    retry_initial_backoff_secs = 1

    # The maximum amount of time, in seconds, to wait between retries.
    #
    # * optional
    # * default: 10
    # * type: int
    # * unit: seconds
    retry_max_duration_secs = 10

    # The maximum time a request can take before being aborted. It is highly
    # recommended that you do not lower value below the service's internal timeout,
    # as this could create orphaned requests, pile on retries, and result in
    # duplicate data downstream.
    #
    # * optional
    # * default: 60
    # * type: int
    # * unit: seconds
    timeout_secs = 60

# Batches `log` events to Elasticsearch via the `_bulk` API endpoint.
[sinks.elasticsearch]
  #
  # General
  #

  # The component type. This is a required field that tells Vector which
  # component to use. The value _must_ be `#{name}`.
  #
  # * required
  # * type: string
  # * must be: "elasticsearch"
  type = "elasticsearch"

  # A list of upstream source or transform IDs. See configuration for more info.
  #
  # * required
  # * type: [string]
  inputs = ["my-source-id"]

  # The compression mechanism to use.
  #
  # * optional
  # * default: "none"
  # * type: string
  # * enum: "gzip" or "none"
  compression = "gzip"
  compression = "none"

  # The `doc_type` for your index data. This is only relevant for Elasticsearch
  # <= 6.X. If you are using >= 7.0 you do not need to set this option since
  # Elasticsearch has removed it.
  #
  # * optional
  # * default: "_doc"
  # * type: string
  doc_type = "_doc"

  # Enables/disables the sink healthcheck upon start.
  #
  # * optional
  # * default: true
  # * type: bool
  healthcheck = true
  healthcheck = false

  # The host of your Elasticsearch cluster. This should be the full URL as shown
  # in the example.
  #
  # * optional
  # * no default
  # * type: string
  host = "http://10.24.32.122:9000"

  # The name of the event key that should map to Elasticsearch's `_id` field. By
  # default, Vector does not set the `_id` field, which allows Elasticsearch to
  # set this automatically. You should think carefully about setting your own
  # Elasticsearch IDs, since this can hinder perofrmance.
  #
  # * optional
  # * no default
  # * type: string
  id_key = "id"
  id_key = "_id"

  # Index name to write events to.
  #
  # * optional
  # * default: "vector-%F"
  # * type: string
  index = "application-{{ application_id }}-%Y-%m-%d"
  index = "vector-%Y-%m-%d"

  #
  # Auth
  #

  [sinks.elasticsearch.auth]
    # The authentication strategy to use.
    #
    # * required
    # * type: string
    # * enum: "aws" or "basic"
    strategy = "aws"
    strategy = "basic"

    # The basic authentication password.
    #
    # * required
    # * type: string
    # * required when strategy = "basic"
    password = "${ELASTICSEARCH_PASSWORD}"
    password = "password"

    # The basic authentication user name.
    #
    # * required
    # * type: string
    # * required when strategy = "basic"
    user = "${ELASTICSEARCH_USERNAME}"
    user = "username"

  #
  # Batch
  #

  [sinks.elasticsearch.batch]
    # The maximum size of a batch, in bytes, before it is flushed.
    #
    # * optional
    # * default: 10490000
    # * type: int
    # * unit: bytes
    max_size = 10490000

    # The maximum age of a batch before it is flushed.
    #
    # * optional
    # * default: 1
    # * type: int
    # * unit: seconds
    timeout_secs = 1

  #
  # Buffer
  #

  [sinks.elasticsearch.buffer]
    # The buffer's type and storage mechanism.
    #
    # * optional
    # * default: "memory"
    # * type: string
    # * enum: "memory" or "disk"
    type = "memory"
    type = "disk"

    # The maximum number of events allowed in the buffer.
    #
    # * optional
    # * default: 500
    # * type: int
    # * unit: events
    # * relevant when type = "memory"
    max_events = 500

    # The maximum size of the buffer on the disk.
    #
    # * required
    # * type: int
    # * unit: bytes
    # * required when type = "disk"
    max_size = 104900000

    # The behavior when the buffer becomes full.
    #
    # * optional
    # * default: "block"
    # * type: string
    # * enum: "block" or "drop_newest"
    when_full = "block"
    when_full = "drop_newest"

  #
  # Encoding
  #

  [sinks.elasticsearch.encoding]
    # Prevent the sink from encoding the specified labels.
    #
    # * optional
    # * no default
    # * type: [string]
    except_fields = ["timestamp", "message", "host"]

    # Limit the sink to only encoding the specified labels.
    #
    # * optional
    # * no default
    # * type: [string]
    only_fields = ["timestamp", "message", "host"]

    # How to format event timestamps.
    #
    # * optional
    # * default: "rfc3339"
    # * type: string
    # * enum: "rfc3339" or "unix"
    timestamp_format = "rfc3339"
    timestamp_format = "unix"

  #
  # Headers
  #

  [sinks.elasticsearch.headers]
    # A custom header to be added to each outgoing Elasticsearch request.
    #
    # * required
    # * type: string
    Authorization = "${ELASTICSEARCH_TOKEN}"
    X-Powered-By = "Vector"

  #
  # Query
  #

  [sinks.elasticsearch.query]
    # A custom parameter to be added to each Elasticsearch request.
    #
    # * required
    # * type: string
    X-Powered-By = "Vector"

  #
  # Request
  #

  [sinks.elasticsearch.request]
    # The maximum number of in-flight requests allowed at any given time.
    #
    # * optional
    # * default: 5
    # * type: int
    # * unit: requests
    in_flight_limit = 5

    # The time window, in seconds, used for the `rate_limit_num` option.
    #
    # * optional
    # * default: 1
    # * type: int
    # * unit: seconds
    rate_limit_duration_secs = 1

    # The maximum number of requests allowed within the `rate_limit_duration_secs`
    # time window.
    #
    # * optional
    # * default: 5
    # * type: int
    rate_limit_num = 5

    # The maximum number of retries to make for failed requests.
    #
    # * optional
    # * default: -1
    # * type: int
    retry_attempts = -1

    # The amount of time to wait before attempting the first retry for a failed
    # request. Once, the first retry has failed the fibonacci sequence will be used
    # to select future backoffs.
    #
    # * optional
    # * default: 1
    # * type: int
    # * unit: seconds
    retry_initial_backoff_secs = 1

    # The maximum amount of time, in seconds, to wait between retries.
    #
    # * optional
    # * default: 10
    # * type: int
    # * unit: seconds
    retry_max_duration_secs = 10

    # The maximum time a request can take before being aborted. It is highly
    # recommended that you do not lower value below the service's internal timeout,
    # as this could create orphaned requests, pile on retries, and result in
    # duplicate data downstream.
    #
    # * optional
    # * default: 60
    # * type: int
    # * unit: seconds
    timeout_secs = 60

  #
  # TLS
  #

  [sinks.elasticsearch.tls]
    # Absolute path to an additional CA certificate file, in DER or PEM format
    # (X.509).
    #
    # * optional
    # * no default
    # * type: string
    ca_path = "/path/to/certificate_authority.crt"

    # Absolute path to a certificate file used to identify this connection, in DER
    # or PEM format (X.509) or PKCS#12. If this is set and is not a PKCS#12
    # archive, `key_path` must also be set.
    #
    # * optional
    # * no default
    # * type: string
    crt_path = "/path/to/host_certificate.crt"

    # Pass phrase used to unlock the encrypted key file. This has no effect unless
    # `key_path` is set.
    #
    # * optional
    # * no default
    # * type: string
    key_pass = "${KEY_PASS_ENV_VAR}"
    key_pass = "PassWord1"

    # Absolute path to a certificate key file used to identify this connection, in
    # DER or PEM format (PKCS#8). If this is set, `crt_path` must also be set.
    #
    # * optional
    # * no default
    # * type: string
    key_path = "/path/to/host_certificate.key"

    # If `true` (the default), Vector will validate the TLS certificate of the
    # remote host.
    #
    # * optional
    # * default: true
    # * type: bool
    verify_certificate = true
    verify_certificate = false

    # If `true` (the default), Vector will validate the configured remote host name
    # against the remote host's TLS certificate. Do NOT set this to `false` unless
    # you understand the risks of not verifying the remote hostname.
    #
    # * optional
    # * default: true
    # * type: bool
    verify_hostname = true
    verify_hostname = false

# Streams `log` events to a file.
[sinks.file]
  #
  # General
  #

  # The component type. This is a required field that tells Vector which
  # component to use. The value _must_ be `#{name}`.
  #
  # * required
  # * type: string
  # * must be: "file"
  type = "file"

  # A list of upstream source or transform IDs. See configuration for more info.
  #
  # * required
  # * type: [string]
  inputs = ["my-source-id"]

  # Enables/disables the sink healthcheck upon start.
  #
  # * optional
  # * default: true
  # * type: bool
  healthcheck = true
  healthcheck = false

  # The amount of time a file can be idle  and stay open. After not receiving any
  # events for this timeout, the file will be flushed and closed.
  #
  # * optional
  # * default: "30"
  # * type: int
  idle_timeout_secs = "30"

  # File name to write events to.
  #
  # * required
  # * type: string
  path = "vector-%Y-%m-%d.log"
  path = "application-{{ application_id }}-%Y-%m-%d.log"

  #
  # Encoding
  #

  [sinks.file.encoding]
    # The encoding codec used to serialize the events before outputting.
    #
    # * required
    # * type: string
    # * enum: "ndjson" or "text"
    codec = "ndjson"
    codec = "text"

    # Prevent the sink from encoding the specified labels.
    #
    # * optional
    # * no default
    # * type: [string]
    except_fields = ["timestamp", "message", "host"]

    # Limit the sink to only encoding the specified labels.
    #
    # * optional
    # * no default
    # * type: [string]
    only_fields = ["timestamp", "message", "host"]

    # How to format event timestamps.
    #
    # * optional
    # * default: "rfc3339"
    # * type: string
    # * enum: "rfc3339" or "unix"
    timestamp_format = "rfc3339"
    timestamp_format = "unix"

# Batches `log` events to Google Cloud Platform's Cloud Storage service via the XML Interface.
[sinks.gcp_cloud_storage]
  #
  # General
  #

  # The component type. This is a required field that tells Vector which
  # component to use. The value _must_ be `#{name}`.
  #
  # * required
  # * type: string
  # * must be: "gcp_cloud_storage"
  type = "gcp_cloud_storage"

  # A list of upstream source or transform IDs. See configuration for more info.
  #
  # * required
  # * type: [string]
  inputs = ["my-source-id"]

  # The GCS bucket name.
  #
  # * required
  # * type: string
  bucket = "my-bucket"

  # The compression mechanism to use.
  #
  # * required
  # * type: string
  # * enum: "gzip" or "none"
  compression = "gzip"
  compression = "none"

  # The filename for a Google Cloud service account credentials JSON file used to
  # authenticate access to the Cloud Storage API. If this is unset, Vector checks
  # the `$GOOGLE_APPLICATION_CREDENTIALS` environment variable for a filename.
  #
  # * required
  # * type: string
  credentials_path = "/path/to/credentials.json"

  # Enables/disables the sink healthcheck upon start.
  #
  # * optional
  # * default: true
  # * type: bool
  healthcheck = true
  healthcheck = false

  #
  # Batch
  #

  [sinks.gcp_cloud_storage.batch]
    # The maximum size of a batch, in bytes, before it is flushed.
    #
    # * optional
    # * default: 10485760
    # * type: int
    # * unit: bytes
    max_size = 10485760

    # The maximum age of a batch before it is flushed.
    #
    # * optional
    # * default: 300
    # * type: int
    # * unit: seconds
    timeout_secs = 300

  #
  # Buffer
  #

  [sinks.gcp_cloud_storage.buffer]
    # The buffer's type and storage mechanism.
    #
    # * optional
    # * default: "memory"
    # * type: string
    # * enum: "memory" or "disk"
    type = "memory"
    type = "disk"

    # The maximum number of events allowed in the buffer.
    #
    # * optional
    # * default: 500
    # * type: int
    # * unit: events
    # * relevant when type = "memory"
    max_events = 500

    # The maximum size of the buffer on the disk.
    #
    # * required
    # * type: int
    # * unit: bytes
    # * required when type = "disk"
    max_size = 104900000

    # The behavior when the buffer becomes full.
    #
    # * optional
    # * default: "block"
    # * type: string
    # * enum: "block" or "drop_newest"
    when_full = "block"
    when_full = "drop_newest"

  #
  # Encoding
  #

  [sinks.gcp_cloud_storage.encoding]
    # The encoding codec used to serialize the events before outputting.
    #
    # * required
    # * type: string
    # * enum: "ndjson" or "text"
    codec = "ndjson"
    codec = "text"

    # Prevent the sink from encoding the specified labels.
    #
    # * optional
    # * no default
    # * type: [string]
    except_fields = ["timestamp", "message", "host"]

    # Limit the sink to only encoding the specified labels.
    #
    # * optional
    # * no default
    # * type: [string]
    only_fields = ["timestamp", "message", "host"]

    # How to format event timestamps.
    #
    # * optional
    # * default: "rfc3339"
    # * type: string
    # * enum: "rfc3339" or "unix"
    timestamp_format = "rfc3339"
    timestamp_format = "unix"

  #
  # Object Attributes
  #

  # Predefined ACL to apply to the created objects. For more information, see
  # Predefined ACLs.
  #
  # * optional
  # * no default
  # * type: string
  # * enum: "authenticatedRead", "bucketOwnerFullControl", "bucketOwnerRead", "private", "projectPrivate", and "publicRead"
  acl = "authenticatedRead"
  acl = "bucketOwnerFullControl"
  acl = "bucketOwnerRead"
  acl = "private"
  acl = "projectPrivate"
  acl = "publicRead"

  # The set of metadata `key:value` pairs for the created objects. See the GCS
  # custom metadata documentation for more details.
  #
  # * optional
  # * no default
  # * type: string

  # The storage class for the created objects. See the GCP storage classes for
  # more details.
  #
  # * optional
  # * no default
  # * type: string
  # * enum: "STANDARD", "NEARLINE", "COLDLINE", and "ARCHIVE"
  storage_class = "STANDARD"
  storage_class = "NEARLINE"
  storage_class = "COLDLINE"
  storage_class = "ARCHIVE"

  #
  # Object Names
  #

  # Whether or not to append a UUID v4 token to the end of the file. This ensures
  # there are no name collisions high volume use cases.
  #
  # * optional
  # * default: true
  # * type: bool
  filename_append_uuid = true
  filename_append_uuid = false

  # The filename extension to use in the object name.
  #
  # * optional
  # * default: "log"
  # * type: string
  filename_extension = "log"

  # The format of the resulting object file name. `strftime` specifiers are
  # supported.
  #
  # * optional
  # * default: "%s"
  # * type: string
  filename_time_format = "%s"

  # A prefix to apply to all object key names. This should be used to partition
  # your objects, and it's important to end this value with a `/` if you want
  # this to be the root GCS "folder".
  #
  # * optional
  # * default: "date=%F/"
  # * type: string
  key_prefix = "date=%F/"
  key_prefix = "date=%F/hour=%H/"
  key_prefix = "year=%Y/month=%m/day=%d/"
  key_prefix = "application_id={{ application_id }}/date=%F/"

  #
  # Request
  #

  [sinks.gcp_cloud_storage.request]
    # The maximum number of in-flight requests allowed at any given time.
    #
    # * optional
    # * default: 5
    # * type: int
    # * unit: requests
    in_flight_limit = 5

    # The time window, in seconds, used for the `rate_limit_num` option.
    #
    # * optional
    # * default: 1
    # * type: int
    # * unit: seconds
    rate_limit_duration_secs = 1

    # The maximum number of requests allowed within the `rate_limit_duration_secs`
    # time window.
    #
    # * optional
    # * default: 1000
    # * type: int
    rate_limit_num = 1000

    # The maximum number of retries to make for failed requests.
    #
    # * optional
    # * default: -1
    # * type: int
    retry_attempts = -1

    # The amount of time to wait before attempting the first retry for a failed
    # request. Once, the first retry has failed the fibonacci sequence will be used
    # to select future backoffs.
    #
    # * optional
    # * default: 1
    # * type: int
    # * unit: seconds
    retry_initial_backoff_secs = 1

    # The maximum amount of time, in seconds, to wait between retries.
    #
    # * optional
    # * default: 10
    # * type: int
    # * unit: seconds
    retry_max_duration_secs = 10

    # The maximum time a request can take before being aborted. It is highly
    # recommended that you do not lower value below the service's internal timeout,
    # as this could create orphaned requests, pile on retries, and result in
    # duplicate data downstream.
    #
    # * optional
    # * default: 60
    # * type: int
    # * unit: seconds
    timeout_secs = 60

  #
  # TLS
  #

  [sinks.gcp_cloud_storage.tls]
    # Absolute path to an additional CA certificate file, in DER or PEM format
    # (X.509).
    #
    # * optional
    # * no default
    # * type: string
    ca_path = "/path/to/certificate_authority.crt"

    # Absolute path to a certificate file used to identify this connection, in DER
    # or PEM format (X.509) or PKCS#12. If this is set and is not a PKCS#12
    # archive, `key_path` must also be set.
    #
    # * optional
    # * no default
    # * type: string
    crt_path = "/path/to/host_certificate.crt"

    # Pass phrase used to unlock the encrypted key file. This has no effect unless
    # `key_path` is set.
    #
    # * optional
    # * no default
    # * type: string
    key_pass = "${KEY_PASS_ENV_VAR}"
    key_pass = "PassWord1"

    # Absolute path to a certificate key file used to identify this connection, in
    # DER or PEM format (PKCS#8). If this is set, `crt_path` must also be set.
    #
    # * optional
    # * no default
    # * type: string
    key_path = "/path/to/host_certificate.key"

    # If `true` (the default), Vector will validate the TLS certificate of the
    # remote host.
    #
    # * optional
    # * default: true
    # * type: bool
    verify_certificate = true
    verify_certificate = false

    # If `true` (the default), Vector will validate the configured remote host name
    # against the remote host's TLS certificate. Do NOT set this to `false` unless
    # you understand the risks of not verifying the remote hostname.
    #
    # * optional
    # * default: true
    # * type: bool
    verify_hostname = true
    verify_hostname = false

# Batches `log` events to Google Cloud Platform's Pubsub service via the REST Interface.
[sinks.gcp_pubsub]
  #
  # General
  #

  # The component type. This is a required field that tells Vector which
  # component to use. The value _must_ be `#{name}`.
  #
  # * required
  # * type: string
  # * must be: "gcp_pubsub"
  type = "gcp_pubsub"

  # A list of upstream source or transform IDs. See configuration for more info.
  #
  # * required
  # * type: [string]
  inputs = ["my-source-id"]

  # A Google Cloud API key used to authenticate access the pubsub project and
  # topic. Either this or `credentials_path` must be set.
  #
  # * optional
  # * no default
  # * type: string
  api_key = "${GCP_API_KEY}"
  api_key = "ef8d5de700e7989468166c40fc8a0ccd"

  # The filename for a Google Cloud service account credentials JSON file used to
  # authenticate access to the pubsub project and topic. If this is unset, Vector
  # checks the `$GOOGLE_APPLICATION_CREDENTIALS` environment variable for a
  # filename.
  #
  # * optional
  # * no default
  # * type: string
  credentials_path = "/path/to/credentials.json"

  # Enables/disables the sink healthcheck upon start.
  #
  # * optional
  # * default: true
  # * type: bool
  healthcheck = true
  healthcheck = false

  # The project name to which to publish logs.
  #
  # * required
  # * type: string
  project = "vector-123456"

  # The topic within the project to which to publish logs.
  #
  # * required
  # * type: string
  topic = "this-is-a-topic"

  #
  # Batch
  #

  [sinks.gcp_pubsub.batch]
    # The maximum size of a batch, in bytes, before it is flushed.
    #
    # * optional
    # * default: 10485760
    # * type: int
    # * unit: bytes
    max_size = 10485760

    # The maximum age of a batch before it is flushed.
    #
    # * optional
    # * default: 1
    # * type: int
    # * unit: seconds
    timeout_secs = 1

  #
  # Buffer
  #

  [sinks.gcp_pubsub.buffer]
    # The buffer's type and storage mechanism.
    #
    # * optional
    # * default: "memory"
    # * type: string
    # * enum: "memory" or "disk"
    type = "memory"
    type = "disk"

    # The maximum number of events allowed in the buffer.
    #
    # * optional
    # * default: 500
    # * type: int
    # * unit: events
    # * relevant when type = "memory"
    max_events = 500

    # The maximum size of the buffer on the disk.
    #
    # * required
    # * type: int
    # * unit: bytes
    # * required when type = "disk"
    max_size = 104900000

    # The behavior when the buffer becomes full.
    #
    # * optional
    # * default: "block"
    # * type: string
    # * enum: "block" or "drop_newest"
    when_full = "block"
    when_full = "drop_newest"

  #
  # Encoding
  #

  [sinks.gcp_pubsub.encoding]
    # Prevent the sink from encoding the specified labels.
    #
    # * optional
    # * no default
    # * type: [string]
    except_fields = ["timestamp", "message", "host"]

    # Limit the sink to only encoding the specified labels.
    #
    # * optional
    # * no default
    # * type: [string]
    only_fields = ["timestamp", "message", "host"]

    # How to format event timestamps.
    #
    # * optional
    # * default: "rfc3339"
    # * type: string
    # * enum: "rfc3339" or "unix"
    timestamp_format = "rfc3339"
    timestamp_format = "unix"

  #
  # Request
  #

  [sinks.gcp_pubsub.request]
    # The maximum number of in-flight requests allowed at any given time.
    #
    # * optional
    # * default: 5
    # * type: int
    # * unit: requests
    in_flight_limit = 5

    # The time window, in seconds, used for the `rate_limit_num` option.
    #
    # * optional
    # * default: 1
    # * type: int
    # * unit: seconds
    rate_limit_duration_secs = 1

    # The maximum number of requests allowed within the `rate_limit_duration_secs`
    # time window.
    #
    # * optional
    # * default: 100
    # * type: int
    rate_limit_num = 100

    # The maximum number of retries to make for failed requests.
    #
    # * optional
    # * default: -1
    # * type: int
    retry_attempts = -1

    # The amount of time to wait before attempting the first retry for a failed
    # request. Once, the first retry has failed the fibonacci sequence will be used
    # to select future backoffs.
    #
    # * optional
    # * default: 1
    # * type: int
    # * unit: seconds
    retry_initial_backoff_secs = 1

    # The maximum amount of time, in seconds, to wait between retries.
    #
    # * optional
    # * default: 10
    # * type: int
    # * unit: seconds
    retry_max_duration_secs = 10

    # The maximum time a request can take before being aborted. It is highly
    # recommended that you do not lower value below the service's internal timeout,
    # as this could create orphaned requests, pile on retries, and result in
    # duplicate data downstream.
    #
    # * optional
    # * default: 60
    # * type: int
    # * unit: seconds
    timeout_secs = 60

  #
  # TLS
  #

  [sinks.gcp_pubsub.tls]
    # Absolute path to an additional CA certificate file, in DER or PEM format
    # (X.509).
    #
    # * optional
    # * no default
    # * type: string
    ca_path = "/path/to/certificate_authority.crt"

    # Absolute path to a certificate file used to identify this connection, in DER
    # or PEM format (X.509) or PKCS#12. If this is set and is not a PKCS#12
    # archive, `key_path` must also be set.
    #
    # * optional
    # * no default
    # * type: string
    crt_path = "/path/to/host_certificate.crt"

    # Pass phrase used to unlock the encrypted key file. This has no effect unless
    # `key_path` is set.
    #
    # * optional
    # * no default
    # * type: string
    key_pass = "${KEY_PASS_ENV_VAR}"
    key_pass = "PassWord1"

    # Absolute path to a certificate key file used to identify this connection, in
    # DER or PEM format (PKCS#8). If this is set, `crt_path` must also be set.
    #
    # * optional
    # * no default
    # * type: string
    key_path = "/path/to/host_certificate.key"

    # If `true` (the default), Vector will validate the TLS certificate of the
    # remote host.
    #
    # * optional
    # * default: true
    # * type: bool
    verify_certificate = true
    verify_certificate = false

    # If `true` (the default), Vector will validate the configured remote host name
    # against the remote host's TLS certificate. Do NOT set this to `false` unless
    # you understand the risks of not verifying the remote hostname.
    #
    # * optional
    # * default: true
    # * type: bool
    verify_hostname = true
    verify_hostname = false

# Batches `log` events to Google Cloud Platform's Stackdriver Logging service via the REST Interface.
[sinks.gcp_stackdriver_logs]
  #
  # General
  #

  # The component type. This is a required field that tells Vector which
  # component to use. The value _must_ be `#{name}`.
  #
  # * required
  # * type: string
  # * must be: "gcp_stackdriver_logs"
  type = "gcp_stackdriver_logs"

  # A list of upstream source or transform IDs. See configuration for more info.
  #
  # * required
  # * type: [string]
  inputs = ["my-source-id"]

  # The billing account ID to which to publish logs.
  #
  # Exactly one of `billing_account_id`, `folder_id`, `organization_id`, or
  # `project_id` must be set.
  #
  # * optional
  # * no default
  # * type: string
  billing_account_id = "012345-6789AB-CDEF01"

  # The filename for a Google Cloud service account credentials JSON file used to
  # authenticate access to the Stackdriver Logging API. If this is unset, Vector
  # checks the `$GOOGLE_APPLICATION_CREDENTIALS` environment variable for a
  # filename.
  #
  # * required
  # * type: string
  credentials_path = "/path/to/credentials.json"

  # The folder ID to which to publish logs.
  # See the Google Cloud Platform folder documentation for more details.
  #
  # Exactly one of `billing_account_id`, `folder_id`, `organization_id`, or
  # `project_id` must be set.
  #
  # * optional
  # * no default
  # * type: string
  folder_id = "My Folder"

  # Enables/disables the sink healthcheck upon start.
  #
  # * optional
  # * default: true
  # * type: bool
  healthcheck = true
  healthcheck = false

  # The log ID to which to publish logs. This is a name you create to identify
  # this log stream.
  #
  # * required
  # * type: string
  log_id = "vector-logs"

  # The organization ID to which to publish logs. This would be the identifier
  # assigned to your organization on Google Cloud Platform.
  #
  # Exactly one of `billing_account_id`, `folder_id`, `organization_id`, or
  # `project_id` must be set.
  #
  # * optional
  # * no default
  # * type: string
  organization_id = "622418129737"

  # The project ID to which to publish logs. See the Google Cloud Platform
  # project management documentation for more details.
  #
  # Exactly one of `billing_account_id`, `folder_id`, `organization_id`, or
  # `project_id` must be set.
  #
  # * required
  # * type: string
  project_id = "vector-123456"

  #
  # Batch
  #

  [sinks.gcp_stackdriver_logs.batch]
    # The maximum size of a batch, in bytes, before it is flushed.
    #
    # * optional
    # * default: 5242880
    # * type: int
    # * unit: bytes
    max_size = 5242880

    # The maximum age of a batch before it is flushed.
    #
    # * optional
    # * default: 1
    # * type: int
    # * unit: seconds
    timeout_secs = 1

  #
  # Buffer
  #

  [sinks.gcp_stackdriver_logs.buffer]
    # The buffer's type and storage mechanism.
    #
    # * optional
    # * default: "memory"
    # * type: string
    # * enum: "memory" or "disk"
    type = "memory"
    type = "disk"

    # The maximum number of events allowed in the buffer.
    #
    # * optional
    # * default: 500
    # * type: int
    # * unit: events
    # * relevant when type = "memory"
    max_events = 500

    # The maximum size of the buffer on the disk.
    #
    # * required
    # * type: int
    # * unit: bytes
    # * required when type = "disk"
    max_size = 104900000

    # The behavior when the buffer becomes full.
    #
    # * optional
    # * default: "block"
    # * type: string
    # * enum: "block" or "drop_newest"
    when_full = "block"
    when_full = "drop_newest"

  #
  # Encoding
  #

  [sinks.gcp_stackdriver_logs.encoding]
    # Prevent the sink from encoding the specified labels.
    #
    # * optional
    # * no default
    # * type: [string]
    except_fields = ["timestamp", "message", "host"]

    # Limit the sink to only encoding the specified labels.
    #
    # * optional
    # * no default
    # * type: [string]
    only_fields = ["timestamp", "message", "host"]

    # How to format event timestamps.
    #
    # * optional
    # * default: "rfc3339"
    # * type: string
    # * enum: "rfc3339" or "unix"
    timestamp_format = "rfc3339"
    timestamp_format = "unix"

  #
  # Request
  #

  [sinks.gcp_stackdriver_logs.request]
    # The maximum number of in-flight requests allowed at any given time.
    #
    # * optional
    # * default: 5
    # * type: int
    # * unit: requests
    in_flight_limit = 5

    # The time window, in seconds, used for the `rate_limit_num` option.
    #
    # * optional
    # * default: 1
    # * type: int
    # * unit: seconds
    rate_limit_duration_secs = 1

    # The maximum number of requests allowed within the `rate_limit_duration_secs`
    # time window.
    #
    # * optional
    # * default: 1000
    # * type: int
    rate_limit_num = 1000

    # The maximum number of retries to make for failed requests.
    #
    # * optional
    # * default: -1
    # * type: int
    retry_attempts = -1

    # The amount of time to wait before attempting the first retry for a failed
    # request. Once, the first retry has failed the fibonacci sequence will be used
    # to select future backoffs.
    #
    # * optional
    # * default: 1
    # * type: int
    # * unit: seconds
    retry_initial_backoff_secs = 1

    # The maximum amount of time, in seconds, to wait between retries.
    #
    # * optional
    # * default: 10
    # * type: int
    # * unit: seconds
    retry_max_duration_secs = 10

    # The maximum time a request can take before being aborted. It is highly
    # recommended that you do not lower value below the service's internal timeout,
    # as this could create orphaned requests, pile on retries, and result in
    # duplicate data downstream.
    #
    # * optional
    # * default: 60
    # * type: int
    # * unit: seconds
    timeout_secs = 60

  #
  # Resource
  #

  [sinks.gcp_stackdriver_logs.resource]
    # The monitored resource type. For example, the type of a Compute Engine VM
    # instance is gce_instance.
    #
    # See the Google Cloud Platform monitored resource documentation for more
    # details.
    #
    # * required
    # * type: string
    type = "global"
    type = "gce_instance"

    # Values for all of the labels listed in the associated monitored resource
    # descriptor.
    #
    # For example, Compute Engine VM instances use the labels `projectId`,
    # `instanceId`, and `zone`.
    #
    # * optional
    # * no default
    # * type: string
    projectId = "vector-123456"
    zone = "Twilight"

  #
  # TLS
  #

  [sinks.gcp_stackdriver_logs.tls]
    # Absolute path to an additional CA certificate file, in DER or PEM format
    # (X.509).
    #
    # * optional
    # * no default
    # * type: string
    ca_path = "/path/to/certificate_authority.crt"

    # Absolute path to a certificate file used to identify this connection, in DER
    # or PEM format (X.509) or PKCS#12. If this is set and is not a PKCS#12
    # archive, `key_path` must also be set.
    #
    # * optional
    # * no default
    # * type: string
    crt_path = "/path/to/host_certificate.crt"

    # Pass phrase used to unlock the encrypted key file. This has no effect unless
    # `key_path` is set.
    #
    # * optional
    # * no default
    # * type: string
    key_pass = "${KEY_PASS_ENV_VAR}"
    key_pass = "PassWord1"

    # Absolute path to a certificate key file used to identify this connection, in
    # DER or PEM format (PKCS#8). If this is set, `crt_path` must also be set.
    #
    # * optional
    # * no default
    # * type: string
    key_path = "/path/to/host_certificate.key"

    # If `true` (the default), Vector will validate the TLS certificate of the
    # remote host.
    #
    # * optional
    # * default: true
    # * type: bool
    verify_certificate = true
    verify_certificate = false

    # If `true` (the default), Vector will validate the configured remote host name
    # against the remote host's TLS certificate. Do NOT set this to `false` unless
    # you understand the risks of not verifying the remote hostname.
    #
    # * optional
    # * default: true
    # * type: bool
    verify_hostname = true
    verify_hostname = false

# Batches `log` events to Honeycomb via the batch events API.
[sinks.honeycomb]
  #
  # General
  #

  # The component type. This is a required field that tells Vector which
  # component to use. The value _must_ be `#{name}`.
  #
  # * required
  # * type: string
  # * must be: "honeycomb"
  type = "honeycomb"

  # A list of upstream source or transform IDs. See configuration for more info.
  #
  # * required
  # * type: [string]
  inputs = ["my-source-id"]

  # The team key that will be used to authenticate against Honeycomb.
  #
  # * required
  # * type: string
  api_key = "${HONEYCOMB_API_KEY}"
  api_key = "some-api-key"

  # The dataset that Vector will send logs to.
  #
  # * required
  # * type: string
  dataset = "my-honeycomb-dataset"

  # Enables/disables the sink healthcheck upon start.
  #
  # * optional
  # * default: true
  # * type: bool
  healthcheck = true
  healthcheck = false

  #
  # Batch
  #

  [sinks.honeycomb.batch]
    # The maximum size of a batch, in bytes, before it is flushed.
    #
    # * optional
    # * default: 5242880
    # * type: int
    # * unit: bytes
    max_size = 5242880

    # The maximum age of a batch before it is flushed.
    #
    # * optional
    # * default: 1
    # * type: int
    # * unit: seconds
    timeout_secs = 1

  #
  # Buffer
  #

  [sinks.honeycomb.buffer]
    # The buffer's type and storage mechanism.
    #
    # * optional
    # * default: "memory"
    # * type: string
    # * enum: "memory" or "disk"
    type = "memory"
    type = "disk"

    # The maximum number of events allowed in the buffer.
    #
    # * optional
    # * default: 500
    # * type: int
    # * unit: events
    # * relevant when type = "memory"
    max_events = 500

    # The maximum size of the buffer on the disk.
    #
    # * required
    # * type: int
    # * unit: bytes
    # * required when type = "disk"
    max_size = 104900000

    # The behavior when the buffer becomes full.
    #
    # * optional
    # * default: "block"
    # * type: string
    # * enum: "block" or "drop_newest"
    when_full = "block"
    when_full = "drop_newest"

  #
  # Request
  #

  [sinks.honeycomb.request]
    # The maximum number of in-flight requests allowed at any given time.
    #
    # * optional
    # * default: 5
    # * type: int
    # * unit: requests
    in_flight_limit = 5

    # The time window, in seconds, used for the `rate_limit_num` option.
    #
    # * optional
    # * default: 1
    # * type: int
    # * unit: seconds
    rate_limit_duration_secs = 1

    # The maximum number of requests allowed within the `rate_limit_duration_secs`
    # time window.
    #
    # * optional
    # * default: 5
    # * type: int
    rate_limit_num = 5

    # The maximum number of retries to make for failed requests.
    #
    # * optional
    # * default: -1
    # * type: int
    retry_attempts = -1

    # The amount of time to wait before attempting the first retry for a failed
    # request. Once, the first retry has failed the fibonacci sequence will be used
    # to select future backoffs.
    #
    # * optional
    # * default: 1
    # * type: int
    # * unit: seconds
    retry_initial_backoff_secs = 1

    # The maximum amount of time, in seconds, to wait between retries.
    #
    # * optional
    # * default: 10
    # * type: int
    # * unit: seconds
    retry_max_duration_secs = 10

    # The maximum time a request can take before being aborted. It is highly
    # recommended that you do not lower value below the service's internal timeout,
    # as this could create orphaned requests, pile on retries, and result in
    # duplicate data downstream.
    #
    # * optional
    # * default: 60
    # * type: int
    # * unit: seconds
    timeout_secs = 60

# Batches `log` events to a generic HTTP endpoint.
[sinks.http]
  #
  # General
  #

  # The component type. This is a required field that tells Vector which
  # component to use. The value _must_ be `#{name}`.
  #
  # * required
  # * type: string
  # * must be: "http"
  type = "http"

  # A list of upstream source or transform IDs. See configuration for more info.
  #
  # * required
  # * type: [string]
  inputs = ["my-source-id"]

  # The compression strategy used to compress the encoded event data before
  # outputting.
  #
  # * optional
  # * default: "none"
  # * type: string
  # * enum: "none" or "gzip"
  compression = "none"
  compression = "gzip"

  # Enables/disables the sink healthcheck upon start.
  #
  # * optional
  # * default: true
  # * type: bool
  healthcheck = true
  healthcheck = false

  # A URI that Vector can request in order to determine the service health.
  #
  # * optional
  # * no default
  # * type: string
  healthcheck_uri = "https://10.22.212.22:9000/_health"

  # The full URI to make HTTP requests to. This should include the protocol and
  # host, but can also include the port, path, and any other valid part of a URI.
  #
  # * required
  # * type: string
  uri = "https://10.22.212.22:9000/endpoint"

  #
  # Auth
  #

  [sinks.http.auth]
    # The authentication strategy to use.
    #
    # * required
    # * type: string
    # * must be: "basic"
    strategy = "basic"

    # The basic authentication password.
    #
    # * required
    # * type: string
    # * required when strategy = "basic"
    password = "${HTTP_PASSWORD}"
    password = "password"

    # The basic authentication user name.
    #
    # * required
    # * type: string
    # * required when strategy = "basic"
    user = "${HTTP_USERNAME}"
    user = "username"

  #
  # Batch
  #

  [sinks.http.batch]
    # The maximum size of a batch, in bytes, before it is flushed.
    #
    # * optional
    # * default: 1049000
    # * type: int
    # * unit: bytes
    max_size = 1049000

    # The maximum age of a batch before it is flushed.
    #
    # * optional
    # * default: 1
    # * type: int
    # * unit: seconds
    timeout_secs = 1

  #
  # Buffer
  #

  [sinks.http.buffer]
    # The buffer's type and storage mechanism.
    #
    # * optional
    # * default: "memory"
    # * type: string
    # * enum: "memory" or "disk"
    type = "memory"
    type = "disk"

    # The maximum number of events allowed in the buffer.
    #
    # * optional
    # * default: 500
    # * type: int
    # * unit: events
    # * relevant when type = "memory"
    max_events = 500

    # The maximum size of the buffer on the disk.
    #
    # * required
    # * type: int
    # * unit: bytes
    # * required when type = "disk"
    max_size = 104900000

    # The behavior when the buffer becomes full.
    #
    # * optional
    # * default: "block"
    # * type: string
    # * enum: "block" or "drop_newest"
    when_full = "block"
    when_full = "drop_newest"

  #
  # Encoding
  #

  [sinks.http.encoding]
    # The encoding codec used to serialize the events before outputting.
    #
    # * required
    # * type: string
    # * enum: "json", "ndjson", and "text"
    codec = "json"
    codec = "ndjson"
    codec = "text"

    # Prevent the sink from encoding the specified labels.
    #
    # * optional
    # * no default
    # * type: [string]
    except_fields = ["timestamp", "message", "host"]

    # Limit the sink to only encoding the specified labels.
    #
    # * optional
    # * no default
    # * type: [string]
    only_fields = ["timestamp", "message", "host"]

    # How to format event timestamps.
    #
    # * optional
    # * default: "rfc3339"
    # * type: string
    # * enum: "rfc3339" or "unix"
    timestamp_format = "rfc3339"
    timestamp_format = "unix"

  #
  # Headers
  #

  [sinks.http.headers]
    # A custom header to be added to each outgoing HTTP request.
    #
    # * required
    # * type: string
    Authorization = "${HTTP_TOKEN}"
    X-Powered-By = "Vector"

  #
  # Request
  #

  [sinks.http.request]
    # The maximum number of in-flight requests allowed at any given time.
    #
    # * optional
    # * default: 10
    # * type: int
    # * unit: requests
    in_flight_limit = 10

    # The time window, in seconds, used for the `rate_limit_num` option.
    #
    # * optional
    # * default: 1
    # * type: int
    # * unit: seconds
    rate_limit_duration_secs = 1

    # The maximum number of requests allowed within the `rate_limit_duration_secs`
    # time window.
    #
    # * optional
    # * default: 1000
    # * type: int
    rate_limit_num = 1000

    # The maximum number of retries to make for failed requests.
    #
    # * optional
    # * default: -1
    # * type: int
    retry_attempts = -1

    # The amount of time to wait before attempting the first retry for a failed
    # request. Once, the first retry has failed the fibonacci sequence will be used
    # to select future backoffs.
    #
    # * optional
    # * default: 1
    # * type: int
    # * unit: seconds
    retry_initial_backoff_secs = 1

    # The maximum amount of time, in seconds, to wait between retries.
    #
    # * optional
    # * default: 10
    # * type: int
    # * unit: seconds
    retry_max_duration_secs = 10

    # The maximum time a request can take before being aborted. It is highly
    # recommended that you do not lower value below the service's internal timeout,
    # as this could create orphaned requests, pile on retries, and result in
    # duplicate data downstream.
    #
    # * optional
    # * default: 30
    # * type: int
    # * unit: seconds
    timeout_secs = 30

  #
  # TLS
  #

  [sinks.http.tls]
    # Absolute path to an additional CA certificate file, in DER or PEM format
    # (X.509).
    #
    # * optional
    # * no default
    # * type: string
    ca_path = "/path/to/certificate_authority.crt"

    # Absolute path to a certificate file used to identify this connection, in DER
    # or PEM format (X.509) or PKCS#12. If this is set and is not a PKCS#12
    # archive, `key_path` must also be set.
    #
    # * optional
    # * no default
    # * type: string
    crt_path = "/path/to/host_certificate.crt"

    # Pass phrase used to unlock the encrypted key file. This has no effect unless
    # `key_path` is set.
    #
    # * optional
    # * no default
    # * type: string
    key_pass = "${KEY_PASS_ENV_VAR}"
    key_pass = "PassWord1"

    # Absolute path to a certificate key file used to identify this connection, in
    # DER or PEM format (PKCS#8). If this is set, `crt_path` must also be set.
    #
    # * optional
    # * no default
    # * type: string
    key_path = "/path/to/host_certificate.key"

    # If `true` (the default), Vector will validate the TLS certificate of the
    # remote host.
    #
    # * optional
    # * default: true
    # * type: bool
    verify_certificate = true
    verify_certificate = false

    # If `true` (the default), Vector will validate the configured remote host name
    # against the remote host's TLS certificate. Do NOT set this to `false` unless
    # you understand the risks of not verifying the remote hostname.
    #
    # * optional
    # * default: true
    # * type: bool
    verify_hostname = true
    verify_hostname = false

# Batches `log` events to Humio via the HEC API.
[sinks.humio_logs]
  #
  # General
  #

  # The component type. This is a required field that tells Vector which
  # component to use. The value _must_ be `#{name}`.
  #
  # * required
  # * type: string
  # * must be: "humio_logs"
  type = "humio_logs"

  # A list of upstream source or transform IDs. See configuration for more info.
  #
  # * required
  # * type: [string]
  inputs = ["my-source-id"]

  # Enables/disables the sink healthcheck upon start.
  #
  # * optional
  # * default: true
  # * type: bool
  healthcheck = true
  healthcheck = false

  # The optional host to send Humio logs to.
  #
  # * optional
  # * no default
  # * type: string
  host = "http://myhumiohost.com"

  # Your Humio ingestion token.
  #
  # * required
  # * type: string
  token = "${HUMIO_TOKEN}"
  token = "A94A8FE5CCB19BA61C4C08"

  #
  # Batch
  #

  [sinks.humio_logs.batch]
    # The maximum size of a batch, in bytes, before it is flushed.
    #
    # * optional
    # * default: 1049000
    # * type: int
    # * unit: bytes
    max_size = 1049000

    # The maximum age of a batch before it is flushed.
    #
    # * optional
    # * default: 1
    # * type: int
    # * unit: seconds
    timeout_secs = 1

  #
  # Buffer
  #

  [sinks.humio_logs.buffer]
    # The buffer's type and storage mechanism.
    #
    # * optional
    # * default: "memory"
    # * type: string
    # * enum: "memory" or "disk"
    type = "memory"
    type = "disk"

    # The maximum number of events allowed in the buffer.
    #
    # * optional
    # * default: 500
    # * type: int
    # * unit: events
    # * relevant when type = "memory"
    max_events = 500

    # The maximum size of the buffer on the disk.
    #
    # * required
    # * type: int
    # * unit: bytes
    # * required when type = "disk"
    max_size = 104900000

    # The behavior when the buffer becomes full.
    #
    # * optional
    # * default: "block"
    # * type: string
    # * enum: "block" or "drop_newest"
    when_full = "block"
    when_full = "drop_newest"

  #
  # Encoding
  #

  [sinks.humio_logs.encoding]
    # The encoding codec used to serialize the events before outputting.
    #
    # * optional
    # * default: "json"
    # * type: string
    # * must be: "json" (if supplied)
    codec = "json"

    # Prevent the sink from encoding the specified labels.
    #
    # * optional
    # * no default
    # * type: [string]
    except_fields = ["timestamp", "message", "host"]

    # Limit the sink to only encoding the specified labels.
    #
    # * optional
    # * no default
    # * type: [string]
    only_fields = ["timestamp", "message", "host"]

    # How to format event timestamps.
    #
    # * optional
    # * default: "rfc3339"
    # * type: string
    # * enum: "rfc3339" or "unix"
    timestamp_format = "rfc3339"
    timestamp_format = "unix"

  #
  # Request
  #

  [sinks.humio_logs.request]
    # The maximum number of in-flight requests allowed at any given time.
    #
    # * optional
    # * default: 10
    # * type: int
    # * unit: requests
    in_flight_limit = 10

    # The time window, in seconds, used for the `rate_limit_num` option.
    #
    # * optional
    # * default: 1
    # * type: int
    # * unit: seconds
    rate_limit_duration_secs = 1

    # The maximum number of requests allowed within the `rate_limit_duration_secs`
    # time window.
    #
    # * optional
    # * default: 10
    # * type: int
    rate_limit_num = 10

    # The maximum number of retries to make for failed requests.
    #
    # * optional
    # * default: -1
    # * type: int
    retry_attempts = -1

    # The amount of time to wait before attempting the first retry for a failed
    # request. Once, the first retry has failed the fibonacci sequence will be used
    # to select future backoffs.
    #
    # * optional
    # * default: 1
    # * type: int
    # * unit: seconds
    retry_initial_backoff_secs = 1

    # The maximum amount of time, in seconds, to wait between retries.
    #
    # * optional
    # * default: 10
    # * type: int
    # * unit: seconds
    retry_max_duration_secs = 10

    # The maximum time a request can take before being aborted. It is highly
    # recommended that you do not lower value below the service's internal timeout,
    # as this could create orphaned requests, pile on retries, and result in
    # duplicate data downstream.
    #
    # * optional
    # * default: 60
    # * type: int
    # * unit: seconds
    timeout_secs = 60

# Batches `metric` events to InfluxDB using v1 or v2 HTTP API.
[sinks.influxdb_metrics]
  #
  # General
  #

  # The component type. This is a required field that tells Vector which
  # component to use. The value _must_ be `#{name}`.
  #
  # * required
  # * type: string
  # * must be: "influxdb_metrics"
  type = "influxdb_metrics"

  # A list of upstream source or transform IDs. See configuration for more info.
  #
  # * required
  # * type: [string]
  inputs = ["my-source-id"]

  # InfluxDB endpoint to send metrics to.
  #
  # * required
  # * type: string
  endpoint = "http://localhost:8086/"
  endpoint = "https://us-west-2-1.aws.cloud1.influxdata.com"
  endpoint = "https://us-west-2-1.aws.cloud2.influxdata.com"

  # A prefix that will be added to all metric names.
  #
  # * required
  # * type: string
  namespace = "service"

  # The destination bucket for writes into InfluxDB 2.
  #
  # * required
  # * type: string
  bucket = "vector-bucket"
  bucket = "4d2225e4d3d49f75"

  # Sets the target database for the write into InfluxDB 1.
  #
  # * required
  # * type: string
  database = "vector-database"
  database = "iot-store"

  # Enables/disables the sink healthcheck upon start.
  #
  # * optional
  # * default: true
  # * type: bool
  healthcheck = true
  healthcheck = false

  #
  # Auth
  #

  # Specifies the destination organization for writes into InfluxDB 2.
  #
  # * required
  # * type: string
  org = "my-org"
  org = "33f2cff0a28e5b63"

  # Sets the password for authentication if you’ve enabled authentication for the
  # write into InfluxDB 1.
  #
  # * optional
  # * no default
  # * type: string
  password = "${INFLUXDB_PASSWORD}"
  password = "influxdb4ever"

  # Authentication token for InfluxDB 2.
  #
  # * required
  # * type: string
  token = "${INFLUXDB_TOKEN}"
  token = "ef8d5de700e7989468166c40fc8a0ccd"

  # Sets the username for authentication if you’ve enabled authentication for the
  # write into InfluxDB 1.
  #
  # * optional
  # * no default
  # * type: string
  username = "todd"
  username = "vector-source"

  #
  # Batch
  #

  [sinks.influxdb_metrics.batch]
    # The maximum size of a batch, in events, before it is flushed.
    #
    # * optional
    # * default: 20
    # * type: int
    # * unit: events
    max_events = 20

    # The maximum age of a batch before it is flushed.
    #
    # * optional
    # * default: 1
    # * type: int
    # * unit: seconds
    timeout_secs = 1

  #
  # Persistence
  #

  # Sets the write consistency for the point for InfluxDB 1.
  #
  # * optional
  # * no default
  # * type: string
  consistency = "any"
  consistency = "one"
  consistency = "quorum"
  consistency = "all"

  # Sets the target retention policy for the write into InfluxDB 1.
  #
  # * optional
  # * no default
  # * type: string
  retention_policy_name = "autogen"
  retention_policy_name = "one_day_only"

  #
  # Request
  #

  [sinks.influxdb_metrics.request]
    # The maximum number of in-flight requests allowed at any given time.
    #
    # * optional
    # * default: 5
    # * type: int
    # * unit: requests
    in_flight_limit = 5

    # The time window, in seconds, used for the `rate_limit_num` option.
    #
    # * optional
    # * default: 1
    # * type: int
    # * unit: seconds
    rate_limit_duration_secs = 1

    # The maximum number of requests allowed within the `rate_limit_duration_secs`
    # time window.
    #
    # * optional
    # * default: 5
    # * type: int
    rate_limit_num = 5

    # The maximum number of retries to make for failed requests.
    #
    # * optional
    # * default: -1
    # * type: int
    retry_attempts = -1

    # The amount of time to wait before attempting the first retry for a failed
    # request. Once, the first retry has failed the fibonacci sequence will be used
    # to select future backoffs.
    #
    # * optional
    # * default: 1
    # * type: int
    # * unit: seconds
    retry_initial_backoff_secs = 1

    # The maximum amount of time, in seconds, to wait between retries.
    #
    # * optional
    # * default: 10
    # * type: int
    # * unit: seconds
    retry_max_duration_secs = 10

    # The maximum time a request can take before being aborted. It is highly
    # recommended that you do not lower value below the service's internal timeout,
    # as this could create orphaned requests, pile on retries, and result in
    # duplicate data downstream.
    #
    # * optional
    # * default: 60
    # * type: int
    # * unit: seconds
    timeout_secs = 60

# Streams `log` events to Apache Kafka via the Kafka protocol.
[sinks.kafka]
  #
  # General
  #

  # The component type. This is a required field that tells Vector which
  # component to use. The value _must_ be `#{name}`.
  #
  # * required
  # * type: string
  # * must be: "kafka"
  type = "kafka"

  # A list of upstream source or transform IDs. See configuration for more info.
  #
  # * required
  # * type: [string]
  inputs = ["my-source-id"]

  # A comma-separated list of host and port pairs that are the addresses of the
  # Kafka brokers in a "bootstrap" Kafka cluster that a Kafka client connects to
  # initially to bootstrap itself.
  #
  # * required
  # * type: string
  bootstrap_servers = "10.14.22.123:9092,10.14.23.332:9092"

  # Compression codec to use for compressing message sets
  #
  # * optional
  # * default: "none"
  # * type: string
  # * enum: "none", "gzip", "lz4", "snappy", and "zstd"
  compression = "none"
  compression = "gzip"
  compression = "lz4"
  compression = "snappy"
  compression = "zstd"

  # Enables/disables the sink healthcheck upon start.
  #
  # * optional
  # * default: true
  # * type: bool
  healthcheck = true
  healthcheck = false

  # The log field name to use for the topic key. If unspecified, the key will be
  # randomly generated. If the field does not exist on the log, a blank value
  # will be used.
  #
  # * required
  # * type: string
  key_field = "user_id"

  # Local message timeout.
  #
  # * optional
  # * default: 300000
  # * type: int
  message_timeout_ms = 150000
  message_timeout_ms = 450000

  # Default timeout for network requests.
  #
  # * optional
  # * default: 60000
  # * type: int
  socket_timeout_ms = 30000
  socket_timeout_ms = 90000

  # The Kafka topic name to write events to.
  #
  # * required
  # * type: string
  topic = "topic-1234"

  #
  # Advanced
  #

  [sinks.kafka.librdkafka_options]
    # The options and their values. Accepts `string` values.
    #
    # * optional
    # * no default
    # * type: string
    "client.id" = "${ENV_VAR}"
    "fetch.error.backoff.ms" = "1000"
    "socket.send.buffer.bytes" = "100"

  #
  # Buffer
  #

  [sinks.kafka.buffer]
    # The buffer's type and storage mechanism.
    #
    # * optional
    # * default: "memory"
    # * type: string
    # * enum: "memory" or "disk"
    type = "memory"
    type = "disk"

    # The maximum number of events allowed in the buffer.
    #
    # * optional
    # * default: 500
    # * type: int
    # * unit: events
    # * relevant when type = "memory"
    max_events = 500

    # The maximum size of the buffer on the disk.
    #
    # * required
    # * type: int
    # * unit: bytes
    # * required when type = "disk"
    max_size = 104900000

    # The behavior when the buffer becomes full.
    #
    # * optional
    # * default: "block"
    # * type: string
    # * enum: "block" or "drop_newest"
    when_full = "block"
    when_full = "drop_newest"

  #
  # Encoding
  #

  [sinks.kafka.encoding]
    # The encoding codec used to serialize the events before outputting.
    #
    # * required
    # * type: string
    # * enum: "json" or "text"
    codec = "json"
    codec = "text"

    # Prevent the sink from encoding the specified labels.
    #
    # * optional
    # * no default
    # * type: [string]
    except_fields = ["timestamp", "message", "host"]

    # Limit the sink to only encoding the specified labels.
    #
    # * optional
    # * no default
    # * type: [string]
    only_fields = ["timestamp", "message", "host"]

    # How to format event timestamps.
    #
    # * optional
    # * default: "rfc3339"
    # * type: string
    # * enum: "rfc3339" or "unix"
    timestamp_format = "rfc3339"
    timestamp_format = "unix"

  #
  # TLS
  #

  [sinks.kafka.tls]
    # Enable TLS during connections to the remote.
    #
    # * optional
    # * default: false
    # * type: bool
    enabled = false
    enabled = true

    # Absolute path to an additional CA certificate file, in DER or PEM format
    # (X.509).
    #
    # * optional
    # * no default
    # * type: string
    ca_path = "/path/to/certificate_authority.crt"

    # Absolute path to a certificate file used to identify this connection, in DER
    # or PEM format (X.509) or PKCS#12. If this is set and is not a PKCS#12
    # archive, `key_path` must also be set.
    #
    # * optional
    # * no default
    # * type: string
    crt_path = "/path/to/host_certificate.crt"

    # Pass phrase used to unlock the encrypted key file. This has no effect unless
    # `key_path` is set.
    #
    # * optional
    # * no default
    # * type: string
    key_pass = "${KEY_PASS_ENV_VAR}"
    key_pass = "PassWord1"

    # Absolute path to a certificate key file used to identify this connection, in
    # DER or PEM format (PKCS#8). If this is set, `crt_path` must also be set.
    #
    # * optional
    # * no default
    # * type: string
    key_path = "/path/to/host_certificate.key"

# Batches `log` events to LogDna's HTTP Ingestion API.
[sinks.logdna]
  #
  # General
  #

  # The component type. This is a required field that tells Vector which
  # component to use. The value _must_ be `#{name}`.
  #
  # * required
  # * type: string
  # * must be: "logdna"
  type = "logdna"

  # A list of upstream source or transform IDs. See configuration for more info.
  #
  # * required
  # * type: [string]
  inputs = ["my-source-id"]

  # The Ingestion API key.
  #
  # * required
  # * type: string
  api_key = "${LOGDNA_API_KEY}"
  api_key = "ef8d5de700e7989468166c40fc8a0ccd"

  # The default app that will be set for events that do not contain a `file` or
  # `app` field.
  #
  # * optional
  # * default: "vector"
  # * type: string
  default_app = "vector"
  default_app = "myapp"

  # Enables/disables the sink healthcheck upon start.
  #
  # * optional
  # * default: true
  # * type: bool
  healthcheck = true
  healthcheck = false

  # An optional host that will override the default one.
  #
  # * optional
  # * no default
  # * type: string
  host = "http://127.0.0.1"
  host = "http://example.com"

  # The hostname that will be attached to each batch of events.
  #
  # * required
  # * type: string
  hostname = "${HOSTNAME}"
  hostname = "my-local-machine"

  # The IP address that will be attached to each batch of events.
  #
  # * optional
  # * no default
  # * type: string
  ip = "0.0.0.0"

  # The mac address that will be attached to each batch of events.
  #
  # * optional
  # * no default
  # * type: string
  mac = "my-mac-address"

  # The tags that will be attached to each batch of events.
  #
  # * optional
  # * no default
  # * type: [string]
  tags = ["tag1", "tag2"]

  #
  # Batch
  #

  [sinks.logdna.batch]
    # The maximum size of a batch, in bytes, before it is flushed.
    #
    # * optional
    # * default: 10490000
    # * type: int
    # * unit: bytes
    max_size = 10490000

    # The maximum age of a batch before it is flushed.
    #
    # * optional
    # * default: 1
    # * type: int
    # * unit: seconds
    timeout_secs = 1

  #
  # Buffer
  #

  [sinks.logdna.buffer]
    # The buffer's type and storage mechanism.
    #
    # * optional
    # * default: "memory"
    # * type: string
    # * enum: "memory" or "disk"
    type = "memory"
    type = "disk"

    # The maximum number of events allowed in the buffer.
    #
    # * optional
    # * default: 500
    # * type: int
    # * unit: events
    # * relevant when type = "memory"
    max_events = 500

    # The maximum size of the buffer on the disk.
    #
    # * required
    # * type: int
    # * unit: bytes
    # * required when type = "disk"
    max_size = 104900000

    # The behavior when the buffer becomes full.
    #
    # * optional
    # * default: "block"
    # * type: string
    # * enum: "block" or "drop_newest"
    when_full = "block"
    when_full = "drop_newest"

  #
  # Encoding
  #

  [sinks.logdna.encoding]
    # Prevent the sink from encoding the specified labels.
    #
    # * optional
    # * no default
    # * type: [string]
    except_fields = ["timestamp", "message", "host"]

    # Limit the sink to only encoding the specified labels.
    #
    # * optional
    # * no default
    # * type: [string]
    only_fields = ["timestamp", "message", "host"]

    # How to format event timestamps.
    #
    # * optional
    # * default: "rfc3339"
    # * type: string
    # * enum: "rfc3339" or "unix"
    timestamp_format = "rfc3339"
    timestamp_format = "unix"

  #
  # Request
  #

  [sinks.logdna.request]
    # The maximum number of in-flight requests allowed at any given time.
    #
    # * optional
    # * default: 5
    # * type: int
    # * unit: requests
    in_flight_limit = 5

    # The time window, in seconds, used for the `rate_limit_num` option.
    #
    # * optional
    # * default: 1
    # * type: int
    # * unit: seconds
    rate_limit_duration_secs = 1

    # The maximum number of requests allowed within the `rate_limit_duration_secs`
    # time window.
    #
    # * optional
    # * default: 5
    # * type: int
    rate_limit_num = 5

    # The maximum number of retries to make for failed requests.
    #
    # * optional
    # * default: -1
    # * type: int
    retry_attempts = -1

    # The amount of time to wait before attempting the first retry for a failed
    # request. Once, the first retry has failed the fibonacci sequence will be used
    # to select future backoffs.
    #
    # * optional
    # * default: 1
    # * type: int
    # * unit: seconds
    retry_initial_backoff_secs = 1

    # The maximum amount of time, in seconds, to wait between retries.
    #
    # * optional
    # * default: 10
    # * type: int
    # * unit: seconds
    retry_max_duration_secs = 10

    # The maximum time a request can take before being aborted. It is highly
    # recommended that you do not lower value below the service's internal timeout,
    # as this could create orphaned requests, pile on retries, and result in
    # duplicate data downstream.
    #
    # * optional
    # * default: 60
    # * type: int
    # * unit: seconds
    timeout_secs = 60

# Batches `log` events to Loki.
[sinks.loki]
  #
  # General
  #

  # The component type. This is a required field that tells Vector which
  # component to use. The value _must_ be `#{name}`.
  #
  # * required
  # * type: string
  # * must be: "loki"
  type = "loki"

  # A list of upstream source or transform IDs. See configuration for more info.
  #
  # * required
  # * type: [string]
  inputs = ["my-source-id"]

  # The endpoint used to ship logs to.
  #
  # * required
  # * type: string
  endpoint = "http://localhost:3100"
  endpoint = "http://127.0.0.1:8080"

  # Enables/disables the sink healthcheck upon start.
  #
  # * optional
  # * default: true
  # * type: bool
  healthcheck = true
  healthcheck = false

  # If this is set to `true` then when labels are collected from events those
  # fields will also get removed from the event.
  #
  # * optional
  # * default: false
  # * type: bool
  remove_label_fields = false
  remove_label_fields = true

  # If this is set to `true` then the timestamp will be removed from the event.
  # This is useful because Loki uses the timestamp to index the event.
  #
  # * optional
  # * default: true
  # * type: bool
  remove_timestamp = true
  remove_timestamp = false

  # The tenant id that will be sent with every request, by default this is not
  # required since a proxy should set this header. When running Loki locally a
  # tenant id is not required either.
  #
  # You can read more about tenant id's here
  #
  # * optional
  # * no default
  # * type: string
  tenant_id = "some_tenant_id"

  #
  # Auth
  #

  [sinks.loki.auth]
    # The authentication strategy to use.
    #
    # * required
    # * type: string
    # * must be: "basic"
    strategy = "basic"

    # The basic authentication password. If using GrafanaLab's hosted Loki then
    # this must be set to your `instanceId`.
    #
    # * required
    # * type: string
    # * required when strategy = "basic"
    password = "${LOKI_PASSWORD}"
    password = "password"

    # The basic authentication user name. If using GrafanaLab's hosted Loki then
    # this must be set to your Grafana.com api key.
    #
    # * required
    # * type: string
    # * required when strategy = "basic"
    user = "${LOKI_USERNAME}"
    user = "username"

  #
  # Batch
  #

  [sinks.loki.batch]
    # The maximum size of a batch, in bytes, before it is flushed.
    #
    # * optional
    # * default: 10490000
    # * type: int
    # * unit: bytes
    max_size = 10490000

    # The maximum age of a batch before it is flushed.
    #
    # * optional
    # * default: 1
    # * type: int
    # * unit: seconds
    timeout_secs = 1

  #
  # Buffer
  #

  [sinks.loki.buffer]
    # The buffer's type and storage mechanism.
    #
    # * optional
    # * default: "memory"
    # * type: string
    # * enum: "memory" or "disk"
    type = "memory"
    type = "disk"

    # The maximum number of events allowed in the buffer.
    #
    # * optional
    # * default: 500
    # * type: int
    # * unit: events
    # * relevant when type = "memory"
    max_events = 500

    # The maximum size of the buffer on the disk.
    #
    # * required
    # * type: int
    # * unit: bytes
    # * required when type = "disk"
    max_size = 104900000

    # The behavior when the buffer becomes full.
    #
    # * optional
    # * default: "block"
    # * type: string
    # * enum: "block" or "drop_newest"
    when_full = "block"
    when_full = "drop_newest"

  #
  # Encoding
  #

  [sinks.loki.encoding]
    # The encoding codec used to serialize the events before outputting.
    #
    # * optional
    # * default: "json"
    # * type: string
    # * enum: "json" or "text"
    codec = "json"
    codec = "text"

    # Prevent the sink from encoding the specified labels.
    #
    # * optional
    # * no default
    # * type: [string]
    except_fields = ["timestamp", "message", "host"]

    # Limit the sink to only encoding the specified labels.
    #
    # * optional
    # * no default
    # * type: [string]
    only_fields = ["timestamp", "message", "host"]

    # How to format event timestamps.
    #
    # * optional
    # * default: "rfc3339"
    # * type: string
    # * enum: "rfc3339" or "unix"
    timestamp_format = "rfc3339"
    timestamp_format = "unix"

  #
  # Labels
  #

  [sinks.loki.labels]
    # A key-value pair for labels.
    #
    # * required
    # * type: string
    key = "value"
    key = "{{ event_field }}"

  #
  # Request
  #

  [sinks.loki.request]
    # The maximum number of in-flight requests allowed at any given time.
    #
    # * optional
    # * default: 5
    # * type: int
    # * unit: requests
    in_flight_limit = 5

    # The time window, in seconds, used for the `rate_limit_num` option.
    #
    # * optional
    # * default: 1
    # * type: int
    # * unit: seconds
    rate_limit_duration_secs = 1

    # The maximum number of requests allowed within the `rate_limit_duration_secs`
    # time window.
    #
    # * optional
    # * default: 5
    # * type: int
    rate_limit_num = 5

    # The maximum number of retries to make for failed requests.
    #
    # * optional
    # * default: -1
    # * type: int
    retry_attempts = -1

    # The amount of time to wait before attempting the first retry for a failed
    # request. Once, the first retry has failed the fibonacci sequence will be used
    # to select future backoffs.
    #
    # * optional
    # * default: 1
    # * type: int
    # * unit: seconds
    retry_initial_backoff_secs = 1

    # The maximum amount of time, in seconds, to wait between retries.
    #
    # * optional
    # * default: 10
    # * type: int
    # * unit: seconds
    retry_max_duration_secs = 10

    # The maximum time a request can take before being aborted. It is highly
    # recommended that you do not lower value below the service's internal timeout,
    # as this could create orphaned requests, pile on retries, and result in
    # duplicate data downstream.
    #
    # * optional
    # * default: 60
    # * type: int
    # * unit: seconds
    timeout_secs = 60

  #
  # TLS
  #

  [sinks.loki.tls]
    # Absolute path to an additional CA certificate file, in DER or PEM format
    # (X.509).
    #
    # * optional
    # * no default
    # * type: string
    ca_path = "/path/to/certificate_authority.crt"

    # Absolute path to a certificate file used to identify this connection, in DER
    # or PEM format (X.509) or PKCS#12. If this is set and is not a PKCS#12
    # archive, `key_path` must also be set.
    #
    # * optional
    # * no default
    # * type: string
    crt_path = "/path/to/host_certificate.crt"

    # Pass phrase used to unlock the encrypted key file. This has no effect unless
    # `key_path` is set.
    #
    # * optional
    # * no default
    # * type: string
    key_pass = "${KEY_PASS_ENV_VAR}"
    key_pass = "PassWord1"

    # Absolute path to a certificate key file used to identify this connection, in
    # DER or PEM format (PKCS#8). If this is set, `crt_path` must also be set.
    #
    # * optional
    # * no default
    # * type: string
    key_path = "/path/to/host_certificate.key"

    # If `true` (the default), Vector will validate the TLS certificate of the
    # remote host.
    #
    # * optional
    # * default: true
    # * type: bool
    verify_certificate = true
    verify_certificate = false

    # If `true` (the default), Vector will validate the configured remote host name
    # against the remote host's TLS certificate. Do NOT set this to `false` unless
    # you understand the risks of not verifying the remote hostname.
    #
    # * optional
    # * default: true
    # * type: bool
    verify_hostname = true
    verify_hostname = false

# Batches `log` events to New Relic's log service via their log API.
[sinks.new_relic_logs]
  #
  # General
  #

  # The component type. This is a required field that tells Vector which
  # component to use. The value _must_ be `#{name}`.
  #
  # * required
  # * type: string
  # * must be: "new_relic_logs"
  type = "new_relic_logs"

  # A list of upstream source or transform IDs. See configuration for more info.
  #
  # * required
  # * type: [string]
  inputs = ["my-source-id"]

  # Enables/disables the sink healthcheck upon start.
  #
  # * optional
  # * default: true
  # * type: bool
  healthcheck = true
  healthcheck = false

  # Your New Relic insert key (if applicable).
  #
  # * optional
  # * no default
  # * type: string
  insert_key = "xxxx"
  insert_key = "${NEW_RELIC_INSERT_KEY}"

  # Your New Relic license key (if applicable).
  #
  # * optional
  # * no default
  # * type: string
  license_key = "xxxx"
  license_key = "${NEW_RELIC_LICENSE_KEY}"

  # The API region to send logs to.
  #
  # * optional
  # * default: "us"
  # * type: string
  # * enum: "us" or "eu"
  region = "us"
  region = "eu"

  #
  # Batch
  #

  [sinks.new_relic_logs.batch]
    # The maximum size of a batch, in bytes, before it is flushed.
    #
    # * optional
    # * default: 524000
    # * type: int
    # * unit: bytes
    max_size = 524000

    # The maximum age of a batch before it is flushed.
    #
    # * optional
    # * default: 1
    # * type: int
    # * unit: seconds
    timeout_secs = 1

  #
  # Buffer
  #

  [sinks.new_relic_logs.buffer]
    # The buffer's type and storage mechanism.
    #
    # * optional
    # * default: "memory"
    # * type: string
    # * enum: "memory" or "disk"
    type = "memory"
    type = "disk"

    # The maximum number of events allowed in the buffer.
    #
    # * optional
    # * default: 500
    # * type: int
    # * unit: events
    # * relevant when type = "memory"
    max_events = 500

    # The maximum size of the buffer on the disk.
    #
    # * required
    # * type: int
    # * unit: bytes
    # * required when type = "disk"
    max_size = 104900000

    # The behavior when the buffer becomes full.
    #
    # * optional
    # * default: "block"
    # * type: string
    # * enum: "block" or "drop_newest"
    when_full = "block"
    when_full = "drop_newest"

  #
  # Encoding
  #

  [sinks.new_relic_logs.encoding]
    # The encoding codec used to serialize the events before outputting.
    #
    # * optional
    # * default: "json"
    # * type: string
    # * must be: "json" (if supplied)
    codec = "json"

    # Prevent the sink from encoding the specified labels.
    #
    # * optional
    # * no default
    # * type: [string]
    except_fields = ["timestamp", "message", "host"]

    # Limit the sink to only encoding the specified labels.
    #
    # * optional
    # * no default
    # * type: [string]
    only_fields = ["timestamp", "message", "host"]

    # How to format event timestamps.
    #
    # * optional
    # * default: "rfc3339"
    # * type: string
    # * enum: "rfc3339" or "unix"
    timestamp_format = "rfc3339"
    timestamp_format = "unix"

  #
  # Request
  #

  [sinks.new_relic_logs.request]
    # The maximum number of in-flight requests allowed at any given time.
    #
    # * optional
    # * default: 5
    # * type: int
    # * unit: requests
    in_flight_limit = 5

    # The time window, in seconds, used for the `rate_limit_num` option.
    #
    # * optional
    # * default: 1
    # * type: int
    # * unit: seconds
    rate_limit_duration_secs = 1

    # The maximum number of requests allowed within the `rate_limit_duration_secs`
    # time window.
    #
    # * optional
    # * default: 100
    # * type: int
    rate_limit_num = 100

    # The maximum number of retries to make for failed requests.
    #
    # * optional
    # * default: -1
    # * type: int
    retry_attempts = -1

    # The amount of time to wait before attempting the first retry for a failed
    # request. Once, the first retry has failed the fibonacci sequence will be used
    # to select future backoffs.
    #
    # * optional
    # * default: 1
    # * type: int
    # * unit: seconds
    retry_initial_backoff_secs = 1

    # The maximum amount of time, in seconds, to wait between retries.
    #
    # * optional
    # * default: 10
    # * type: int
    # * unit: seconds
    retry_max_duration_secs = 10

    # The maximum time a request can take before being aborted. It is highly
    # recommended that you do not lower value below the service's internal timeout,
    # as this could create orphaned requests, pile on retries, and result in
    # duplicate data downstream.
    #
    # * optional
    # * default: 30
    # * type: int
    # * unit: seconds
    timeout_secs = 30

# Streams `log` events to Papertrail via Syslog.
[sinks.papertrail]
  #
  # General
  #

  # The component type. This is a required field that tells Vector which
  # component to use. The value _must_ be `#{name}`.
  #
  # * required
  # * type: string
  # * must be: "papertrail"
  type = "papertrail"

  # A list of upstream source or transform IDs. See configuration for more info.
  #
  # * required
  # * type: [string]
  inputs = ["my-source-id"]

  # The endpoint to stream logs to.
  #
  # * required
  # * type: string
  endpoint = "logs.papertrailapp.com:12345"

  # Enables/disables the sink healthcheck upon start.
  #
  # * optional
  # * default: true
  # * type: bool
  healthcheck = true
  healthcheck = false

  #
  # Buffer
  #

  [sinks.papertrail.buffer]
    # The buffer's type and storage mechanism.
    #
    # * optional
    # * default: "memory"
    # * type: string
    # * enum: "memory" or "disk"
    type = "memory"
    type = "disk"

    # The maximum number of events allowed in the buffer.
    #
    # * optional
    # * default: 500
    # * type: int
    # * unit: events
    # * relevant when type = "memory"
    max_events = 500

    # The maximum size of the buffer on the disk.
    #
    # * required
    # * type: int
    # * unit: bytes
    # * required when type = "disk"
    max_size = 104900000

    # The behavior when the buffer becomes full.
    #
    # * optional
    # * default: "block"
    # * type: string
    # * enum: "block" or "drop_newest"
    when_full = "block"
    when_full = "drop_newest"

  #
  # Encoding
  #

  [sinks.papertrail.encoding]
    # The encoding codec used to serialize the events before outputting.
    #
    # * required
    # * type: string
    # * enum: "json" or "text"
    codec = "json"
    codec = "text"

    # Prevent the sink from encoding the specified labels.
    #
    # * optional
    # * no default
    # * type: [string]
    except_fields = ["timestamp", "message", "host"]

    # Limit the sink to only encoding the specified labels.
    #
    # * optional
    # * no default
    # * type: [string]
    only_fields = ["timestamp", "message", "host"]

    # How to format event timestamps.
    #
    # * optional
    # * default: "rfc3339"
    # * type: string
    # * enum: "rfc3339" or "unix"
    timestamp_format = "rfc3339"
    timestamp_format = "unix"

# Exposes `metric` events to Prometheus metrics service.
[sinks.prometheus]
  # The component type. This is a required field that tells Vector which
  # component to use. The value _must_ be `#{name}`.
  #
  # * required
  # * type: string
  # * must be: "prometheus"
  type = "prometheus"

  # A list of upstream source or transform IDs. See configuration for more info.
  #
  # * required
  # * type: [string]
  inputs = ["my-source-id"]

  # The address to expose for scraping.
  #
  # * required
  # * type: string
  address = "0.0.0.0:9598"

  # Default buckets to use for aggregating distribution metrics into histograms.
  #
  # * optional
  # * default: [0.005, 0.01, 0.025, 0.05, 0.1, 0.25, 0.5, 1.0, 2.5, 5.0, 10.0]
  # * type: [float]
  # * unit: seconds
  buckets = [0.005, 0.01, 0.025, 0.05, 0.1, 0.25, 0.5, 1.0, 2.5, 5.0, 10.0]

  # Time interval between set values are reset.
  #
  # * optional
  # * default: 60
  # * type: int
  # * unit: seconds
  flush_period_secs = 60

  # A prefix that will be added to all metric names.
  # It should follow Prometheus naming conventions.
  #
  # * required
  # * type: string
  namespace = "service"

# Streams `log` events to Apache Pulsar via the Pulsar protocol.
[sinks.pulsar]
  #
  # General
  #

  # The component type. This is a required field that tells Vector which
  # component to use. The value _must_ be `#{name}`.
  #
  # * required
  # * type: string
  # * must be: "pulsar"
  type = "pulsar"

  # A list of upstream source or transform IDs. See configuration for more info.
  #
  # * required
  # * type: [string]
  inputs = ["my-source-id"]

  # A host and port pair that the pulsar client should connect to.
  #
  # * required
  # * type: string
  address = "127.0.0.1:6650"

  # Enables/disables the sink healthcheck upon start.
  #
  # * optional
  # * default: true
  # * type: bool
  healthcheck = true
  healthcheck = false

  # The Pulsar topic name to write events to.
  #
  # * required
  # * type: string
  topic = "topic-1234"

  #
  # Auth
  #

  [sinks.pulsar.auth]
    # The basic authentication name.
    #
    # * optional
    # * no default
    # * type: string
    name = "${PULSAR_NAME}"
    name = "name123"

    # The basic authentication password.
    #
    # * optional
    # * no default
    # * type: string
    token = "${PULSAR_TOKEN}"
    token = "123456789"

  #
  # Encoding
  #

  [sinks.pulsar.encoding]
    # The encoding codec used to serialize the events before outputting.
    #
    # * required
    # * type: string
    # * enum: "json" or "text"
    codec = "json"
    codec = "text"

    # Prevent the sink from encoding the specified labels.
    #
    # * optional
    # * no default
    # * type: [string]
    except_fields = ["timestamp", "message", "host"]

    # Limit the sink to only encoding the specified labels.
    #
    # * optional
    # * no default
    # * type: [string]
    only_fields = ["timestamp", "message", "host"]

    # How to format event timestamps.
    #
    # * optional
    # * default: "rfc3339"
    # * type: string
    # * enum: "rfc3339" or "unix"
    timestamp_format = "rfc3339"
    timestamp_format = "unix"

# Batches `log` events to Sematext via the Elasticsearch API.
[sinks.sematext_logs]
  #
  # General
  #

  # The component type. This is a required field that tells Vector which
  # component to use. The value _must_ be `#{name}`.
  #
  # * required
  # * type: string
  # * must be: "sematext_logs"
  type = "sematext_logs"

  # A list of upstream source or transform IDs. See configuration for more info.
  #
  # * required
  # * type: [string]
  inputs = ["my-source-id"]

  # Enables/disables the sink healthcheck upon start.
  #
  # * optional
  # * default: true
  # * type: bool
  healthcheck = true
  healthcheck = false

  # The host that will be used to send logs to. This option is required if
  # `region` is not set.
  #
  # * optional
  # * no default
  # * type: string
  host = "http://127.0.0.1"
  host = "http://example.com"

  # The region destination to send logs to. This option is required if `host` is
  # not set.
  #
  # * optional
  # * no default
  # * type: string
  region = "na"
  region = "eu"

  # The token that will be used to write to Sematext.
  #
  # * required
  # * type: string
  token = "${SEMATEXT_TOKEN}"
  token = "some-sematext-token"

  #
  # Batch
  #

  [sinks.sematext_logs.batch]
    # The maximum size of a batch, in bytes, before it is flushed.
    #
    # * optional
    # * default: 10490000
    # * type: int
    # * unit: bytes
    max_size = 10490000

    # The maximum age of a batch before it is flushed.
    #
    # * optional
    # * default: 1
    # * type: int
    # * unit: seconds
    timeout_secs = 1

  #
  # Buffer
  #

  [sinks.sematext_logs.buffer]
    # The buffer's type and storage mechanism.
    #
    # * optional
    # * default: "memory"
    # * type: string
    # * enum: "memory" or "disk"
    type = "memory"
    type = "disk"

    # The maximum number of events allowed in the buffer.
    #
    # * optional
    # * default: 500
    # * type: int
    # * unit: events
    # * relevant when type = "memory"
    max_events = 500

    # The maximum size of the buffer on the disk.
    #
    # * required
    # * type: int
    # * unit: bytes
    # * required when type = "disk"
    max_size = 104900000

    # The behavior when the buffer becomes full.
    #
    # * optional
    # * default: "block"
    # * type: string
    # * enum: "block" or "drop_newest"
    when_full = "block"
    when_full = "drop_newest"

  #
  # Encoding
  #

  [sinks.sematext_logs.encoding]
    # Prevent the sink from encoding the specified labels.
    #
    # * optional
    # * no default
    # * type: [string]
    except_fields = ["timestamp", "message", "host"]

    # Limit the sink to only encoding the specified labels.
    #
    # * optional
    # * no default
    # * type: [string]
    only_fields = ["timestamp", "message", "host"]

    # How to format event timestamps.
    #
    # * optional
    # * default: "rfc3339"
    # * type: string
    # * enum: "rfc3339" or "unix"
    timestamp_format = "rfc3339"
    timestamp_format = "unix"

  #
  # Request
  #

  [sinks.sematext_logs.request]
    # The maximum number of in-flight requests allowed at any given time.
    #
    # * optional
    # * default: 5
    # * type: int
    # * unit: requests
    in_flight_limit = 5

    # The time window, in seconds, used for the `rate_limit_num` option.
    #
    # * optional
    # * default: 1
    # * type: int
    # * unit: seconds
    rate_limit_duration_secs = 1

    # The maximum number of requests allowed within the `rate_limit_duration_secs`
    # time window.
    #
    # * optional
    # * default: 5
    # * type: int
    rate_limit_num = 5

    # The maximum number of retries to make for failed requests.
    #
    # * optional
    # * default: -1
    # * type: int
    retry_attempts = -1

    # The amount of time to wait before attempting the first retry for a failed
    # request. Once, the first retry has failed the fibonacci sequence will be used
    # to select future backoffs.
    #
    # * optional
    # * default: 1
    # * type: int
    # * unit: seconds
    retry_initial_backoff_secs = 1

    # The maximum amount of time, in seconds, to wait between retries.
    #
    # * optional
    # * default: 10
    # * type: int
    # * unit: seconds
    retry_max_duration_secs = 10

    # The maximum time a request can take before being aborted. It is highly
    # recommended that you do not lower value below the service's internal timeout,
    # as this could create orphaned requests, pile on retries, and result in
    # duplicate data downstream.
    #
    # * optional
    # * default: 60
    # * type: int
    # * unit: seconds
    timeout_secs = 60

# Streams `log` events to a socket, such as a TCP, UDP, or UDS socket.
[sinks.socket]
  #
  # General
  #

  # The component type. This is a required field that tells Vector which
  # component to use. The value _must_ be `#{name}`.
  #
  # * required
  # * type: string
  # * must be: "socket"
  type = "socket"

  # A list of upstream source or transform IDs. See configuration for more info.
  #
  # * required
  # * type: [string]
  inputs = ["my-source-id"]

  # The address to connect to. The address _must_ include a port.
  #
  # * required
  # * type: string
  # * required when mode = "tcp" or mode = "udp"
  address = "92.12.333.224:5000"

  # Enables/disables the sink healthcheck upon start.
  #
  # * optional
  # * default: true
  # * type: bool
  healthcheck = true
  healthcheck = false

  # The type of socket to use.
  #
  # * required
  # * type: string
  # * enum: "tcp", "udp", and "unix"
  mode = "tcp"
  mode = "udp"
  mode = "unix"

  # The unix socket path. This should be the absolute path.
  #
  # * required
  # * type: string
  # * required when mode = "unix"
  path = "/path/to/socket"

  #
  # Buffer
  #

  [sinks.socket.buffer]
    # The buffer's type and storage mechanism.
    #
    # * optional
    # * default: "memory"
    # * type: string
    # * enum: "memory" or "disk"
    type = "memory"
    type = "disk"

    # The maximum number of events allowed in the buffer.
    #
    # * optional
    # * default: 500
    # * type: int
    # * unit: events
    # * relevant when type = "memory"
    max_events = 500

    # The maximum size of the buffer on the disk.
    #
    # * required
    # * type: int
    # * unit: bytes
    # * required when type = "disk"
    max_size = 104900000

    # The behavior when the buffer becomes full.
    #
    # * optional
    # * default: "block"
    # * type: string
    # * enum: "block" or "drop_newest"
    when_full = "block"
    when_full = "drop_newest"

  #
  # Encoding
  #

  [sinks.socket.encoding]
    # The encoding codec used to serialize the events before outputting.
    #
    # * required
    # * type: string
    # * enum: "json" or "text"
    codec = "json"
    codec = "text"

    # Prevent the sink from encoding the specified labels.
    #
    # * optional
    # * no default
    # * type: [string]
    except_fields = ["timestamp", "message", "host"]

    # Limit the sink to only encoding the specified labels.
    #
    # * optional
    # * no default
    # * type: [string]
    only_fields = ["timestamp", "message", "host"]

    # How to format event timestamps.
    #
    # * optional
    # * default: "rfc3339"
    # * type: string
    # * enum: "rfc3339" or "unix"
    timestamp_format = "rfc3339"
    timestamp_format = "unix"

  #
  # TLS
  #

  [sinks.socket.tls]
    # Enable TLS during connections to the remote.
    #
    # * optional
    # * default: false
    # * type: bool
    enabled = false
    enabled = true

    # Absolute path to an additional CA certificate file, in DER or PEM format
    # (X.509).
    #
    # * optional
    # * no default
    # * type: string
    ca_path = "/path/to/certificate_authority.crt"

    # Absolute path to a certificate file used to identify this connection, in DER
    # or PEM format (X.509) or PKCS#12. If this is set and is not a PKCS#12
    # archive, `key_path` must also be set.
    #
    # * optional
    # * no default
    # * type: string
    crt_path = "/path/to/host_certificate.crt"

    # Pass phrase used to unlock the encrypted key file. This has no effect unless
    # `key_path` is set.
    #
    # * optional
    # * no default
    # * type: string
    key_pass = "${KEY_PASS_ENV_VAR}"
    key_pass = "PassWord1"

    # Absolute path to a certificate key file used to identify this connection, in
    # DER or PEM format (PKCS#8). If this is set, `crt_path` must also be set.
    #
    # * optional
    # * no default
    # * type: string
    key_path = "/path/to/host_certificate.key"

    # If `true` (the default), Vector will validate the TLS certificate of the
    # remote host.
    #
    # * optional
    # * default: true
    # * type: bool
    verify_certificate = true
    verify_certificate = false

    # If `true` (the default), Vector will validate the configured remote host name
    # against the remote host's TLS certificate. Do NOT set this to `false` unless
    # you understand the risks of not verifying the remote hostname.
    #
    # * optional
    # * default: true
    # * type: bool
    verify_hostname = true
    verify_hostname = false

# Batches `log` events to a Splunk's HTTP Event Collector.
[sinks.splunk_hec]
  #
  # General
  #

  # The component type. This is a required field that tells Vector which
  # component to use. The value _must_ be `#{name}`.
  #
  # * required
  # * type: string
  # * must be: "splunk_hec"
  type = "splunk_hec"

  # A list of upstream source or transform IDs. See configuration for more info.
  #
  # * required
  # * type: [string]
  inputs = ["my-source-id"]

  # Enables/disables the sink healthcheck upon start.
  #
  # * optional
  # * default: true
  # * type: bool
  healthcheck = true
  healthcheck = false

  # Your Splunk HEC host.
  #
  # * required
  # * type: string
  host = "http://my-splunk-host.com"

  # The name of the log field to be used as the hostname sent to Splunk HEC. This
  # overrides the global `host_key` option.
  #
  # * optional
  # * no default
  # * type: string
  host_key = "hostname"

  # The name of the index where send the events to. If not specified, the default
  # index is used.
  #
  # * optional
  # * no default
  # * type: string
  index = "custom_index"

  # Fields to be added to Splunk index.
  #
  # * optional
  # * no default
  # * type: [string]
  # * relevant when encoding = "json"
  indexed_fields = ["field1", "field2"]

  # Your Splunk HEC token.
  #
  # * required
  # * type: string
  token = "${SPLUNK_HEC_TOKEN}"
  token = "A94A8FE5CCB19BA61C4C08"

  #
  # Batch
  #

  [sinks.splunk_hec.batch]
    # The maximum size of a batch, in bytes, before it is flushed.
    #
    # * optional
    # * default: 1049000
    # * type: int
    # * unit: bytes
    max_size = 1049000

    # The maximum age of a batch before it is flushed.
    #
    # * optional
    # * default: 1
    # * type: int
    # * unit: seconds
    timeout_secs = 1

  #
  # Buffer
  #

  [sinks.splunk_hec.buffer]
    # The buffer's type and storage mechanism.
    #
    # * optional
    # * default: "memory"
    # * type: string
    # * enum: "memory" or "disk"
    type = "memory"
    type = "disk"

    # The maximum number of events allowed in the buffer.
    #
    # * optional
    # * default: 500
    # * type: int
    # * unit: events
    # * relevant when type = "memory"
    max_events = 500

    # The maximum size of the buffer on the disk.
    #
    # * required
    # * type: int
    # * unit: bytes
    # * required when type = "disk"
    max_size = 104900000

    # The behavior when the buffer becomes full.
    #
    # * optional
    # * default: "block"
    # * type: string
    # * enum: "block" or "drop_newest"
    when_full = "block"
    when_full = "drop_newest"

  #
  # Encoding
  #

  [sinks.splunk_hec.encoding]
    # The encoding codec used to serialize the events before outputting.
    #
    # * required
    # * type: string
    # * enum: "json" or "text"
    codec = "json"
    codec = "text"

    # Prevent the sink from encoding the specified labels.
    #
    # * optional
    # * no default
    # * type: [string]
    except_fields = ["timestamp", "message", "host"]

    # Limit the sink to only encoding the specified labels.
    #
    # * optional
    # * no default
    # * type: [string]
    only_fields = ["timestamp", "message", "host"]

    # How to format event timestamps.
    #
    # * optional
    # * default: "rfc3339"
    # * type: string
    # * enum: "rfc3339" or "unix"
    timestamp_format = "rfc3339"
    timestamp_format = "unix"

  #
  # Request
  #

  [sinks.splunk_hec.request]
    # The maximum number of in-flight requests allowed at any given time.
    #
    # * optional
    # * default: 10
    # * type: int
    # * unit: requests
    in_flight_limit = 10

    # The time window, in seconds, used for the `rate_limit_num` option.
    #
    # * optional
    # * default: 1
    # * type: int
    # * unit: seconds
    rate_limit_duration_secs = 1

    # The maximum number of requests allowed within the `rate_limit_duration_secs`
    # time window.
    #
    # * optional
    # * default: 10
    # * type: int
    rate_limit_num = 10

    # The maximum number of retries to make for failed requests.
    #
    # * optional
    # * default: -1
    # * type: int
    retry_attempts = -1

    # The amount of time to wait before attempting the first retry for a failed
    # request. Once, the first retry has failed the fibonacci sequence will be used
    # to select future backoffs.
    #
    # * optional
    # * default: 1
    # * type: int
    # * unit: seconds
    retry_initial_backoff_secs = 1

    # The maximum amount of time, in seconds, to wait between retries.
    #
    # * optional
    # * default: 10
    # * type: int
    # * unit: seconds
    retry_max_duration_secs = 10

    # The maximum time a request can take before being aborted. It is highly
    # recommended that you do not lower value below the service's internal timeout,
    # as this could create orphaned requests, pile on retries, and result in
    # duplicate data downstream.
    #
    # * optional
    # * default: 60
    # * type: int
    # * unit: seconds
    timeout_secs = 60

  #
  # TLS
  #

  [sinks.splunk_hec.tls]
    # Absolute path to an additional CA certificate file, in DER or PEM format
    # (X.509).
    #
    # * optional
    # * no default
    # * type: string
    ca_path = "/path/to/certificate_authority.crt"

    # Absolute path to a certificate file used to identify this connection, in DER
    # or PEM format (X.509) or PKCS#12. If this is set and is not a PKCS#12
    # archive, `key_path` must also be set.
    #
    # * optional
    # * no default
    # * type: string
    crt_path = "/path/to/host_certificate.crt"

    # Pass phrase used to unlock the encrypted key file. This has no effect unless
    # `key_path` is set.
    #
    # * optional
    # * no default
    # * type: string
    key_pass = "${KEY_PASS_ENV_VAR}"
    key_pass = "PassWord1"

    # Absolute path to a certificate key file used to identify this connection, in
    # DER or PEM format (PKCS#8). If this is set, `crt_path` must also be set.
    #
    # * optional
    # * no default
    # * type: string
    key_path = "/path/to/host_certificate.key"

    # If `true` (the default), Vector will validate the TLS certificate of the
    # remote host.
    #
    # * optional
    # * default: true
    # * type: bool
    verify_certificate = true
    verify_certificate = false

    # If `true` (the default), Vector will validate the configured remote host name
    # against the remote host's TLS certificate. Do NOT set this to `false` unless
    # you understand the risks of not verifying the remote hostname.
    #
    # * optional
    # * default: true
    # * type: bool
    verify_hostname = true
    verify_hostname = false

# Streams `metric` events to StatsD metrics service.
[sinks.statsd]
  # The component type. This is a required field that tells Vector which
  # component to use. The value _must_ be `#{name}`.
  #
  # * required
  # * type: string
  # * must be: "statsd"
  type = "statsd"

  # A list of upstream source or transform IDs. See configuration for more info.
  #
  # * required
  # * type: [string]
  inputs = ["my-source-id"]

  # The UDP socket address to send stats to.
  #
  # * optional
  # * default: "127.0.0.1:8125"
  # * type: string
  address = "127.0.0.1:8125"

  # Enables/disables the sink healthcheck upon start.
  #
  # * optional
  # * default: true
  # * type: bool
  healthcheck = true
  healthcheck = false

  # A prefix that will be added to all metric names.
  #
  # * required
  # * type: string
  namespace = "service"

# Streams `log` events to another downstream `vector` source.
[sinks.vector]
  #
  # General
  #

  # The component type. This is a required field that tells Vector which
  # component to use. The value _must_ be `#{name}`.
  #
  # * required
  # * type: string
  # * must be: "vector"
  type = "vector"

  # A list of upstream source or transform IDs. See configuration for more info.
  #
  # * required
  # * type: [string]
  inputs = ["my-source-id"]

  # The downstream Vector address to connect to. The address _must_ include a
  # port.
  #
  # * required
  # * type: string
  address = "92.12.333.224:5000"

  # Enables/disables the sink healthcheck upon start.
  #
  # * optional
  # * default: true
  # * type: bool
  healthcheck = true
  healthcheck = false

  #
  # Buffer
  #

  [sinks.vector.buffer]
    # The buffer's type and storage mechanism.
    #
    # * optional
    # * default: "memory"
    # * type: string
    # * enum: "memory" or "disk"
    type = "memory"
    type = "disk"

    # The maximum number of events allowed in the buffer.
    #
    # * optional
    # * default: 500
    # * type: int
    # * unit: events
    # * relevant when type = "memory"
    max_events = 500

    # The maximum size of the buffer on the disk.
    #
    # * required
    # * type: int
    # * unit: bytes
    # * required when type = "disk"
    max_size = 104900000

    # The behavior when the buffer becomes full.
    #
    # * optional
    # * default: "block"
    # * type: string
    # * enum: "block" or "drop_newest"
    when_full = "block"
    when_full = "drop_newest"

  #
  # TLS
  #

  [sinks.vector.tls]
    # Enable TLS during connections to the remote.
    #
    # * optional
    # * default: false
    # * type: bool
    enabled = false
    enabled = true

    # Absolute path to an additional CA certificate file, in DER or PEM format
    # (X.509).
    #
    # * optional
    # * no default
    # * type: string
    ca_path = "/path/to/certificate_authority.crt"

    # Absolute path to a certificate file used to identify this connection, in DER
    # or PEM format (X.509) or PKCS#12. If this is set and is not a PKCS#12
    # archive, `key_path` must also be set.
    #
    # * optional
    # * no default
    # * type: string
    crt_path = "/path/to/host_certificate.crt"

    # Pass phrase used to unlock the encrypted key file. This has no effect unless
    # `key_path` is set.
    #
    # * optional
    # * no default
    # * type: string
    key_pass = "${KEY_PASS_ENV_VAR}"
    key_pass = "PassWord1"

    # Absolute path to a certificate key file used to identify this connection, in
    # DER or PEM format (PKCS#8). If this is set, `crt_path` must also be set.
    #
    # * optional
    # * no default
    # * type: string
    key_path = "/path/to/host_certificate.key"

    # If `true` (the default), Vector will validate the TLS certificate of the
    # remote host.
    #
    # * optional
    # * default: true
    # * type: bool
    verify_certificate = true
    verify_certificate = false

    # If `true` (the default), Vector will validate the configured remote host name
    # against the remote host's TLS certificate. Do NOT set this to `false` unless
    # you understand the risks of not verifying the remote hostname.
    #
    # * optional
    # * default: true
    # * type: bool
    verify_hostname = true
    verify_hostname = false<|MERGE_RESOLUTION|>--- conflicted
+++ resolved
@@ -96,7 +96,7 @@
 # Sources specify data sources and are responsible for ingesting data into
 # Vector.
 
-# Ingests data through the Docker foreign_modules daemon and outputs `log` events.
+# Ingests data through the Docker engine daemon and outputs `log` events.
 [sources.docker]
   # The component type. This is a required field that tells Vector which
   # component to use. The value _must_ be `#{name}`.
@@ -1965,11 +1965,7 @@
     timestamp = "timestamp|%a %b %e %T %Y"
     parent = {child = "int"}
 
-<<<<<<< HEAD
-# Accepts and outputs `log` events allowing you to transform events with a full embedded Lua foreign_modules.
-=======
 # Accepts and outputs `log` and `metric` events allowing you to transform events with a full embedded Lua engine.
->>>>>>> 0d0a8fab
 [transforms.lua]
   #
   # General
