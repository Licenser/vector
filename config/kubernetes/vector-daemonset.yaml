--- conflicted
+++ resolved
@@ -115,14 +115,11 @@
           mountPath: /etc/vector
           readOnly: true
         env:
-<<<<<<< HEAD
         - name: VECTOR_POD_UID
           valueFrom:
             fieldRef:
               fieldPath: metadata.uid
-=======
         - name: VECTOR_NODE_NAME
           valueFrom:
             fieldRef:
-              fieldPath: spec.nodeName
->>>>>>> b152b53e
+              fieldPath: spec.nodeName