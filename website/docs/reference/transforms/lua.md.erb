--- conflicted
+++ resolved
@@ -26,76 +26,31 @@
 <%= fields(component.env_vars_list, heading_depth: 3) %>
 
 <%- end -%>
-## Output
-
-<Tabs
-  block={true}
-  defaultValue="add_fields"
-  values={[
-    { label: 'Add Fields', value: 'add_fields', },
-    { label: 'Remove Fields', value: 'remove_fields', },
-    { label: 'Drop Event', value: 'drop_event', },
-  ]
-}>
-
-<TabItem value="add_fields">
-
-Add a field to an event. Supply this as the `hooks.proces` value:
-
-```lua
-function (event, emit)
-  # Add root level field
-  event.log.new_field = "new value"
-  # Add nested field
-  event.log.nested.field = "nested value"
-
-  emit(event)
-end
-```
-
-</TabItem>
-<TabItem value="remove_fields">
-
-Remove a field from an event. Supply this as the `hooks.process` value:
-
-```lua
-function (event, emit)
-  # Remove root level field
-  event.log.field = nil
-  # Remove nested field
-  event.log.nested.field = nil
-
-  emit(event)
-end
-```
-
-</TabItem>
-<TabItem value="drop_event">
-
-Drop an event entirely. Supply this as the `hooks.process` value:
-
-```lua
-function (event, emit)
-  # Drop event entirely by not calling the emitting function
-end
-```
-
-</TabItem>
-</Tabs>
-
-<<<<<<< HEAD
-## How It Works
-=======
 <%- if component.examples.any? -%>
 ## Examples
 
 <%= component_examples(component) %>
 
 <%- end -%>
-## How It Works [[sort]]
->>>>>>> 432936da
+## How It Works
 
 <%= component_sections(component) %>
+
+### Add Fields & Tags
+
+To add `log` fields and `metric` tags just set the desired key to the
+appropriate value:
+
+```lua
+-- Add root level field
+event.log.field = "new value"
+
+-- Add nested field
+event.log.nested.field = "nested value"
+
+-- Add tag
+event.metric.tags.tag = "new value"
+```
 
 ### Dropping Events
 
@@ -111,9 +66,21 @@
 """
 ```
 
+### Remove Fields & Tags
+
+You can remove `log` fields and `metric` tags by setting them to `nil`:
+
+```lua
+-- remove a log field
+event.log.field = nil
+
+-- remove a metric tag
+event.metric.tags.tag = nil
+```
+
 ### Representation of Events
 
-Events are represented as tables in Lua. Vector uses
+Events are represented as [tables][urls.lua_table] in Lua. Vector uses
 [externally tagged representation][urls.externally_tagged_representation] to
 encode both log and metric events in a consistent fashion:
 
@@ -122,8 +89,20 @@
 * [Metric events][docs.about.data-model.metric] are represnted as values of a
   key named `metric`.
 
-For instance, a typical log event produced by the [`stdin`][docs.sources.stdin]
-source could have been created programmatically using the following code:
+<Tabs
+  block={true}
+  defaultValue="log"
+  urlKey="event_type"
+  values={[
+    { label: 'Log', value: 'log', },
+    { label: 'Metric', value: 'metric', },
+  ]
+}>
+<TabItem value="log">
+
+For instance, a typical [`log`][docs.data-model.log] event produced by the
+[`stdin`][docs.sources.stdin] source could have been created programmatically
+using the following code:
 
 ```lua
 event = {
@@ -135,7 +114,11 @@
 }
 ```
 
-A typical metric event could have been created programmatically in a similar way:
+</TabItem>
+<TabItem value="metric">
+
+For instance, a typical [`metric`][docs.data-model.metric] event could have
+been created programmatically in a similar way:
 
 <Tabs
   defaultValue="counter"
@@ -272,14 +255,17 @@
 
 </TabItem>
 </Tabs>
-
-### Iterate over fields
-
-To iterate over all fields of an `event` use the [`pairs`][urls.lua_pairs] method.  For example:
+</TabItem>
+</Tabs>
+
+### Iterate Over Fields & Tags
+
+To iterate over all fields of an `event` use the [`pairs`][urls.lua_pairs]
+method.  For example:
 
 ```lua
 function (event, emit)
-  # Remove all fields where the value is "-"
+  -- Remove all fields where the value is "-"
   for f, v in pairs(event) do
     if v == "-" then
       event[f] = nil
