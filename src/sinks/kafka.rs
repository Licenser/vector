--- conflicted
+++ resolved
@@ -1,17 +1,12 @@
 use crate::{
     buffers::Acker,
     event::{self, Event},
-<<<<<<< HEAD
     kafka::{KafkaCompression, KafkaTlsConfig},
     serde::to_string,
-    sinks::util::MetadataFuture,
-=======
-    kafka::KafkaTlsConfig,
     sinks::util::{
-        encoding::{EncodingConfig, EncodingConfiguration},
+        encoding::{EncodingConfig, EncodingConfigWithDefault, EncodingConfiguration},
         MetadataFuture,
     },
->>>>>>> 3beb67e1
     topology::config::{DataType, SinkConfig, SinkContext, SinkDescription},
 };
 use futures::compat::Compat;
@@ -41,12 +36,8 @@
     bootstrap_servers: String,
     topic: String,
     key_field: Option<Atom>,
-<<<<<<< HEAD
-    encoding: Encoding,
+    encoding: EncodingConfigWithDefault<Encoding>,
     compression: Option<KafkaCompression>,
-=======
-    pub encoding: EncodingConfig<Encoding>,
->>>>>>> 3beb67e1
     tls: Option<KafkaTlsConfig>,
     #[serde(default = "default_socket_timeout_ms")]
     socket_timeout_ms: u64,
@@ -135,7 +126,7 @@
             producer,
             topic: config.topic,
             key_field: config.key_field,
-            encoding: config.encoding,
+            encoding: config.encoding.into(),
             in_flight: FuturesUnordered::new(),
             acker,
             seq_head: 0,
@@ -373,13 +364,9 @@
         let config = KafkaSinkConfig {
             bootstrap_servers: server.to_string(),
             topic: topic.clone(),
-<<<<<<< HEAD
-            encoding: Encoding::Text,
             compression,
-=======
-            encoding: EncodingConfig::from(Encoding::Text),
+            encoding: EncodingConfigWithDefault::from(Encoding::Text),
             key_field: None,
->>>>>>> 3beb67e1
             tls,
             socket_timeout_ms: 60000,
             message_timeout_ms: 300000,
